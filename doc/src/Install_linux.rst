Download an executable for Linux
--------------------------------

Binaries are available for different versions of Linux:

<<<<<<< HEAD
- :ref:`Pre-built Ubuntu Linux executables <ubuntu>`
=======
- :ref:`Pre-built static Linux x86_64 executables <static>`
- :ref:`Pre-built Ubuntu and Debian Linux executables <ubuntu>`
>>>>>>> 554db7da
- :ref:`Pre-built Fedora Linux executables <fedora>`
- :ref:`Pre-built EPEL Linux executables (RHEL, CentOS) <epel>`
- :ref:`Pre-built OpenSuse Linux executables <opensuse>`
- :ref:`Gentoo Linux executable <gentoo>`
- :ref:`Arch Linux build-script <arch>`

.. note::

   If you have questions about these pre-compiled LAMMPS executables,
   you need to contact the people preparing those packages.  The LAMMPS
<<<<<<< HEAD
   developers have no control over their choices of how they configure
   and build their packages and when they update them.
=======
   developers have no control over how they configure and build their
   packages and when they update them.  They may only provide packages
   for stable release versions and not always update the packages in a
   timely fashion after a new LAMMPS release is made.
>>>>>>> 554db7da

----------

.. _static:

Pre-built static Linux x86_64 executables
^^^^^^^^^^^^^^^^^^^^^^^^^^^^^^^^^^^^^^^^^

<<<<<<< HEAD
A pre-built LAMMPS executable suitable for running on the latest Ubuntu
Linux versions, can be downloaded as a Debian package.  This allows you
to install LAMMPS with a single command, and stay (mostly) up-to-date
with the current stable version of LAMMPS by simply updating your
operating system.
=======
Pre-built LAMMPS executables for Linux, that are statically linked and
compiled for 64-bit x86 CPUs (x86_64 or AMD64) are available for download
at `https://download.lammps.org/static/ <https://download.lammps.org/static/>`_.
Because of that static linkage (and unlike the Linux distribution specific
packages listed below), they do not depend on any installed software and
thus should run on *any* 64-bit x86 machine with *any* Linux version.

These executable include most of the available packages and multi-thread
parallelization (via INTEL, KOKKOS, or OPENMP package).  They are **not**
compatible with MPI.  Several of the LAMMPS tools executables (e.g. ``msi2lmp``)
and the ``lammps-shell`` program are included as well.  Because of the
static linkage, there is no ``liblammps.so`` library file and thus also the
LAMMPS python module, which depends on it, is not included.

The compressed tar archives available for download have names following
the pattern ``lammps-linux-x86_64-<version>.tar.gz`` and will all unpack
into a ``lammps-static`` folder.  The executables are then in the
``lammps-static/bin/`` folder.  Since they do not depend on any other
software, they may be freely moved or copied around.

----------
>>>>>>> 554db7da

.. _ubuntu:

Pre-built Ubuntu and Debian Linux executables
^^^^^^^^^^^^^^^^^^^^^^^^^^^^^^^^^^^^^^^^^^^^^

<<<<<<< HEAD
   sudo apt-get install lammps

This downloads an executable named ``lmp`` to your box and multiple
packages with supporting data, examples and libraries as well as any
missing dependencies.  This executable can then be used in the usual way
to run input scripts:

.. code-block:: bash

   lmp -in in.lj

To update LAMMPS to the latest packaged version, do the following:

.. code-block:: bash

   sudo apt-get update
=======
A pre-built LAMMPS executable, suitable for running on the latest Ubuntu
and Debian Linux versions, can be downloaded as a Debian package.  This
allows you to install LAMMPS with a single command, and stay (mostly)
up-to-date with the current stable version of LAMMPS by simply updating
your operating system.

To install LAMMPS do the following once:

.. code-block:: bash

   sudo apt-get install lammps

This downloads an executable named ``lmp`` to your box and multiple
packages with supporting data, examples and libraries as well as any
missing dependencies.  For example, the LAMMPS binary in this package is
built with the :ref:`KIM package <kim>` enabled, which results in the
above command also installing the ``kim-api`` binaries when LAMMPS is
installed, unless they were installed already.  In order to use
potentials from `openkim.org <openkim_>`_, you can also install the
``openkim-models`` package:

.. code-block:: bash

   sudo apt-get install openkim-models
>>>>>>> 554db7da

Or use the `KIM-API commands <https://openkim.org/doc/usage/obtaining-models/#installing_api>`_
to download and install individual models.

<<<<<<< HEAD
The ``lmp`` binary is built with the :ref:`KIM package <kim>` included,
which results in the above command also installing the ``kim-api``
binaries when LAMMPS is installed.  In order to use potentials from
`openkim.org <openkim_>`_, you can also install the ``openkim-models``
package

.. code-block:: bash

   sudo apt-get install openkim-models

Or use the KIM-API commands to download and install individual models.
To un-install LAMMPS, do the following:
=======
This LAMMPS executable can then be used in the usual way to run input
scripts:

.. code-block:: bash

   lmp -in in.lj

To update LAMMPS to the latest packaged version, do the following:

.. code-block:: bash

   sudo apt-get update

This will also update other packages on your system.

To uninstall LAMMPS, do the following:
>>>>>>> 554db7da

.. code-block:: bash

   sudo apt-get remove lammps

Please use ``lmp -help`` to see which compilation options, packages,
and styles are included in the binary.

Thanks to Anton Gladky (gladky.anton at gmail.com) for setting up this
Ubuntu package capability.

----------

.. _fedora:

Pre-built Fedora Linux executables
^^^^^^^^^^^^^^^^^^^^^^^^^^^^^^^^^^

<<<<<<< HEAD
Pre-built LAMMPS packages for stable releases are available in the
Fedora Linux distribution as of Fedora version 28. The packages can be
=======
Pre-built `LAMMPS packages for stable releases
<https://packages.fedoraproject.org/pkgs/lammps/>`_ are available in the
Fedora Linux distribution since Fedora version 28. The packages can be
>>>>>>> 554db7da
installed via the dnf package manager. There are 3 basic varieties
(lammps = no MPI, lammps-mpich = MPICH MPI library, lammps-openmpi =
OpenMPI MPI library) and for each support for linking to the C library
interface (lammps-devel, lammps-mpich-devel, lammps-openmpi-devel), the
header for compiling programs using the C library interface
(lammps-headers), and the LAMMPS python module for Python 3. All
packages can be installed at the same time and the name of the LAMMPS
executable is ``lmp`` and ``lmp_openmpi`` or ``lmp_mpich`` respectively.
By default, ``lmp`` will refer to the serial executable, unless one of
the MPI environment modules is loaded (``module load mpi/mpich-x86_64``
or ``module load mpi/openmpi-x86_64``).  Then the corresponding parallel
LAMMPS executable can be used.  The same mechanism applies when loading
the LAMMPS python module.

To install LAMMPS with OpenMPI and run an input ``in.lj`` with 2 CPUs do:

.. code-block:: bash

   dnf install lammps-openmpi
   module load mpi/openmpi-x86_64
   mpirun -np 2 lmp -in in.lj

The ``dnf install`` command is needed only once.  In case of a new LAMMPS
stable release, ``dnf update`` will automatically update to the newer
version as soon as the RPM files are built and uploaded to the download
mirrors. The ``module load`` command is needed once per (shell) session
or shell terminal instance, unless it is automatically loaded from the
shell profile.

The LAMMPS binary is built with the :ref:`KIM package <kim>` which
results in the above command also installing the `kim-api` binaries when LAMMPS
is installed.  In order to use potentials from `openkim.org <openkim_>`_, you
can install the `openkim-models` package

.. code-block:: bash

   dnf install openkim-models

Please use ``lmp -help`` to see which compilation options, packages,
and styles are included in the binary.

Thanks to Christoph Junghans (LANL) for making LAMMPS available in Fedora.

.. _openkim: https://openkim.org

----------

.. _epel:

Pre-built EPEL Linux executable
^^^^^^^^^^^^^^^^^^^^^^^^^^^^^^^

Pre-built LAMMPS (and KIM) packages for stable releases are available
in the `Extra Packages for Enterprise Linux (EPEL) repository <https://docs.fedoraproject.org/en-US/epel/>`_
for use with Red Hat Enterprise Linux (RHEL) or CentOS version 7.x
and compatible Linux distributions. Names of packages, executable,
and content are the same as described above for Fedora Linux.
But RHEL/CentOS 7.x uses the ``yum`` package manager instead of ``dnf``
in Fedora 28.

Please use ``lmp -help`` to see which compilation options, packages,
and styles are included in the binary.

Thanks to Christoph Junghans (LANL) for making LAMMPS available in EPEL.

----------

.. _opensuse:

Pre-built OpenSuse Linux executable
^^^^^^^^^^^^^^^^^^^^^^^^^^^^^^^^^^^

A pre-built LAMMPS package for stable releases is available
in OpenSuse as of Leap 15.0. You can install the package with:

.. code-block:: bash

   zypper install lammps

This includes support for OpenMPI. The name of the LAMMPS executable
is ``lmp``. To run an input in parallel on 2 CPUs you would do:

.. code-block:: bash

   mpirun -np 2 lmp -in in.lj

Please use ``lmp -help`` to see which compilation options, packages,
and styles are included in the binary.

The LAMMPS binary is built with the :ref:`KIM package <kim>` which
results in the above command also installing the `kim-api` binaries when LAMMPS
is installed.  In order to use potentials from `openkim.org <openkim_>`_, you
can install the `openkim-models` package

.. code-block:: bash

   zypper install openkim-models

Thanks to Christoph Junghans (LANL) for making LAMMPS available in OpenSuse.

----------

.. _gentoo:

Gentoo Linux executable
^^^^^^^^^^^^^^^^^^^^^^^

LAMMPS is part of `Gentoo's main package tree
<https://packages.gentoo.org/packages/sci-physics/lammps>`_ and can be
installed by typing:

.. code-block:: bash

   emerge --ask lammps

Note that in Gentoo the LAMMPS source code is downloaded and the package is
then compiled and installed on your machine.

Certain LAMMPS packages can be enabled via USE flags, type

.. code-block:: bash

   equery uses lammps

for details.

Thanks to Nicolas Bock and Christoph Junghans (LANL) for setting up
this Gentoo capability.

----------

.. _arch:

Archlinux build-script
^^^^^^^^^^^^^^^^^^^^^^

LAMMPS is available via Arch's unofficial Arch User repository (AUR).
There are three scripts available, named `lammps
<https://aur.archlinux.org/packages/lammps>`_, `lammps-beta
<https://aur.archlinux.org/packages/lammps>`_ and `lammps-git
<https://aur.archlinux.org/packages/lammps>`_.  They respectively
package the stable, feature, and git releases.

To install, you will need to have the git package installed. You may use
any of the above names in-place of lammps.

.. code-block:: bash

   git clone https://aur.archlinux.org/lammps.git
   cd lammps
   makepkg -s
   makepkg -i

To update LAMMPS, you may repeat the above, or change into the cloned
directory, and execute the following, after which, if there are any
changes, you may use makepkg as above.

.. code-block:: bash

   git pull

Alternatively, you may use an AUR helper to install these packages.

<<<<<<< HEAD
Note that the AUR provides build-scripts that download the source and
the build the package on your machine.

.. note::

   It looks like the Arch Linux AUR repository build scripts for LAMMPS
   have not been updated since the 29 October 2020 version.  You may want
   to consider installing a more current version of LAMMPS from source
   directly.
=======
Note that the AUR provides build-scripts that download the source code
and then build and install the package on your machine.
>>>>>>> 554db7da
<|MERGE_RESOLUTION|>--- conflicted
+++ resolved
@@ -3,12 +3,8 @@
 
 Binaries are available for different versions of Linux:
 
-<<<<<<< HEAD
-- :ref:`Pre-built Ubuntu Linux executables <ubuntu>`
-=======
 - :ref:`Pre-built static Linux x86_64 executables <static>`
 - :ref:`Pre-built Ubuntu and Debian Linux executables <ubuntu>`
->>>>>>> 554db7da
 - :ref:`Pre-built Fedora Linux executables <fedora>`
 - :ref:`Pre-built EPEL Linux executables (RHEL, CentOS) <epel>`
 - :ref:`Pre-built OpenSuse Linux executables <opensuse>`
@@ -19,15 +15,10 @@
 
    If you have questions about these pre-compiled LAMMPS executables,
    you need to contact the people preparing those packages.  The LAMMPS
-<<<<<<< HEAD
-   developers have no control over their choices of how they configure
-   and build their packages and when they update them.
-=======
    developers have no control over how they configure and build their
    packages and when they update them.  They may only provide packages
    for stable release versions and not always update the packages in a
    timely fashion after a new LAMMPS release is made.
->>>>>>> 554db7da
 
 ----------
 
@@ -36,13 +27,6 @@
 Pre-built static Linux x86_64 executables
 ^^^^^^^^^^^^^^^^^^^^^^^^^^^^^^^^^^^^^^^^^
 
-<<<<<<< HEAD
-A pre-built LAMMPS executable suitable for running on the latest Ubuntu
-Linux versions, can be downloaded as a Debian package.  This allows you
-to install LAMMPS with a single command, and stay (mostly) up-to-date
-with the current stable version of LAMMPS by simply updating your
-operating system.
-=======
 Pre-built LAMMPS executables for Linux, that are statically linked and
 compiled for 64-bit x86 CPUs (x86_64 or AMD64) are available for download
 at `https://download.lammps.org/static/ <https://download.lammps.org/static/>`_.
@@ -64,31 +48,12 @@
 software, they may be freely moved or copied around.
 
 ----------
->>>>>>> 554db7da
 
 .. _ubuntu:
 
 Pre-built Ubuntu and Debian Linux executables
 ^^^^^^^^^^^^^^^^^^^^^^^^^^^^^^^^^^^^^^^^^^^^^
 
-<<<<<<< HEAD
-   sudo apt-get install lammps
-
-This downloads an executable named ``lmp`` to your box and multiple
-packages with supporting data, examples and libraries as well as any
-missing dependencies.  This executable can then be used in the usual way
-to run input scripts:
-
-.. code-block:: bash
-
-   lmp -in in.lj
-
-To update LAMMPS to the latest packaged version, do the following:
-
-.. code-block:: bash
-
-   sudo apt-get update
-=======
 A pre-built LAMMPS executable, suitable for running on the latest Ubuntu
 and Debian Linux versions, can be downloaded as a Debian package.  This
 allows you to install LAMMPS with a single command, and stay (mostly)
@@ -113,25 +78,10 @@
 .. code-block:: bash
 
    sudo apt-get install openkim-models
->>>>>>> 554db7da
 
 Or use the `KIM-API commands <https://openkim.org/doc/usage/obtaining-models/#installing_api>`_
 to download and install individual models.
 
-<<<<<<< HEAD
-The ``lmp`` binary is built with the :ref:`KIM package <kim>` included,
-which results in the above command also installing the ``kim-api``
-binaries when LAMMPS is installed.  In order to use potentials from
-`openkim.org <openkim_>`_, you can also install the ``openkim-models``
-package
-
-.. code-block:: bash
-
-   sudo apt-get install openkim-models
-
-Or use the KIM-API commands to download and install individual models.
-To un-install LAMMPS, do the following:
-=======
 This LAMMPS executable can then be used in the usual way to run input
 scripts:
 
@@ -148,7 +98,6 @@
 This will also update other packages on your system.
 
 To uninstall LAMMPS, do the following:
->>>>>>> 554db7da
 
 .. code-block:: bash
 
@@ -167,14 +116,9 @@
 Pre-built Fedora Linux executables
 ^^^^^^^^^^^^^^^^^^^^^^^^^^^^^^^^^^
 
-<<<<<<< HEAD
-Pre-built LAMMPS packages for stable releases are available in the
-Fedora Linux distribution as of Fedora version 28. The packages can be
-=======
 Pre-built `LAMMPS packages for stable releases
 <https://packages.fedoraproject.org/pkgs/lammps/>`_ are available in the
 Fedora Linux distribution since Fedora version 28. The packages can be
->>>>>>> 554db7da
 installed via the dnf package manager. There are 3 basic varieties
 (lammps = no MPI, lammps-mpich = MPICH MPI library, lammps-openmpi =
 OpenMPI MPI library) and for each support for linking to the C library
@@ -338,17 +282,5 @@
 
 Alternatively, you may use an AUR helper to install these packages.
 
-<<<<<<< HEAD
-Note that the AUR provides build-scripts that download the source and
-the build the package on your machine.
-
-.. note::
-
-   It looks like the Arch Linux AUR repository build scripts for LAMMPS
-   have not been updated since the 29 October 2020 version.  You may want
-   to consider installing a more current version of LAMMPS from source
-   directly.
-=======
 Note that the AUR provides build-scripts that download the source code
-and then build and install the package on your machine.
->>>>>>> 554db7da
+and then build and install the package on your machine.