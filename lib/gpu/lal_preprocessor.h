--- conflicted
+++ resolved
@@ -177,11 +177,7 @@
 #define ucl_abs fabs
 #define ucl_erfc erfc
 
-<<<<<<< HEAD
-#if (FAST_MATH > 0) && !defined(_DOUBLE_DOUBLE)
-=======
 #if defined(FAST_MATH) && (FAST_MATH > 0) && !defined(_DOUBLE_DOUBLE)
->>>>>>> 2d893606
 
 #define ucl_exp native_exp
 #define ucl_pow pow
