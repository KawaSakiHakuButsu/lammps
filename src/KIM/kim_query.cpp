// clang-format off
/* ----------------------------------------------------------------------
   LAMMPS - Large-scale Atomic/Molecular Massively Parallel Simulator
   https://www.lammps.org/, Sandia National Laboratories
   LAMMPS development team: developers@lammps.org

   Copyright (2003) Sandia Corporation.  Under the terms of Contract
   DE-AC04-94AL85000 with Sandia Corporation, the U.S. Government retains
   certain rights in this software.  This software is distributed under
   the GNU General Public License.

   See the README file in the top-level LAMMPS directory.
------------------------------------------------------------------------- */

/* ----------------------------------------------------------------------
   Contributing authors: Axel Kohlmeyer (Temple U),
                         Ryan S. Elliott (UMN),
                         Yaser Afshar (UMN)
------------------------------------------------------------------------- */

/* ----------------------------------------------------------------------
   This program is free software; you can redistribute it and/or modify it
   under the terms of the GNU General Public License as published by the Free
   Software Foundation; either version 2 of the License, or (at your option)
   any later version.

   This program is distributed in the hope that it will be useful, but WITHOUT
   ANY WARRANTY; without even the implied warranty of MERCHANTABILITY or
   FITNESS FOR A PARTICULAR PURPOSE. See the GNU General Public License for
   more details.

   You should have received a copy of the GNU General Public License along with
   this program; if not, see <https://www.gnu.org/licenses>.

   Linking LAMMPS statically or dynamically with other modules is making a
   combined work based on LAMMPS. Thus, the terms and conditions of the GNU
   General Public License cover the whole combination.

   In addition, as a special exception, the copyright holders of LAMMPS give
   you permission to combine LAMMPS with free software programs or libraries
   that are released under the GNU LGPL and with code included in the standard
   release of the "kim-api" under the CDDL (or modified versions of such code,
   with unchanged license). You may copy and distribute such a system following
   the terms of the GNU GPL for LAMMPS and the licenses of the other code
   concerned, provided that you include the source code of that other code
   when and as the GNU GPL requires distribution of source code.

   Note that people who make modified versions of LAMMPS are not obligated to
   grant this special exception for their modified versions; it is their choice
   whether to do so. The GNU General Public License gives permission to release
   a modified version without this exception; this exception also makes it
   possible to release a modified version which carries forward this exception.
------------------------------------------------------------------------- */

/* ----------------------------------------------------------------------
   Designed for use with the kim-api-2.1.0 (and newer) package
------------------------------------------------------------------------- */

#include "kim_query.h"

#include "comm.h"
#include "error.h"
#include "fix_store_kim.h"
#include "info.h"
#include "input.h"
#include "modify.h"
#include "utils.h"
#include "variable.h"
#include "version.h"
#include "tokenizer.h"
#include "fmt/format.h"

#include <cstdlib>
#include <cstring>
#include <string>

#if defined(LMP_KIM_CURL)
#include <sys/types.h>
#include <curl/curl.h>
#endif

extern "C" {
#include "KIM_Collections.h"
#include "KIM_CollectionItemType.h"
}

using namespace LAMMPS_NS;

#if defined(LMP_KIM_CURL)
namespace {
constexpr int kBufSize{10240};

struct WriteBuf {
  char *dataptr;
  size_t sizeleft;
};

static char *do_query(const std::string &, const std::string &,
                      int, char **, int, MPI_Comm);

static size_t write_callback(void *, size_t, size_t, void *);
} // namespace
#endif

/* ---------------------------------------------------------------------- */

void KimQuery::command(int narg, char **arg)
{
  if (narg < 2) error->all(FLERR, "Illegal 'kim query' command");

  std::string var_name{arg[0]};

  // format_arg = list, split, or index (optional):
  std::string format_arg{arg[1]};
  if (format_arg == "split" || format_arg == "list" || format_arg == "index") {
    if (narg == 2) {
      auto msg = fmt::format("Illegal 'kim query' command.\nThe keyword '{}' "
        "must be followed by the name of the query function", format_arg);
      error->all(FLERR, msg);
    }
    ++arg;
    --narg;
  // The "list" is the default setting
  // the result is returned as a space-separated list of values in a variable
  } else format_arg = "list";

  std::string query_function(arg[1]);
  if (query_function == "split" || query_function == "list" ||
      query_function == "index")
    error->all(FLERR, "Illegal 'kim query' command.\nThe '{}' "
                                  "keyword can not be used after '{}'",
                                  query_function, format_arg);

  std::string model_name;

  // check the query_args format (a series of keyword=value pairs)
  for (int i = 2; i < narg; ++i) {
    if (!utils::strmatch(arg[i], "[=][\\[].*[\\]]"))
      error->all(FLERR, "Illegal query format.\nInput argument of `{}` to 'kim query' is wrong. "
                 "The query format is the keyword=[value], where value is always an array of one "
                 "or more comma-separated items", arg[i]);
  }

  if (query_function != "get_available_models") {
    for (int i = 2; i < narg; ++i) {
      // check if the model is specified as an argument
      if (utils::strmatch(arg[i], "^model=")) {
        Tokenizer values(arg[i], "=[]");
        values.skip(1);
        model_name = values.next();
        break;
      }
    }
    // if the model name is not provided by the user
    if (model_name.empty()) {
      // check if we had a kim init command by finding fix STORE/KIM
<<<<<<< HEAD
      const int ifix = modify->find_fix("KIM_MODEL_STORE");
      if (ifix >= 0) {
        auto fix_store = dynamic_cast<FixStoreKIM *>(modify->fix[ifix]);
=======
      auto fix_store = dynamic_cast<FixStoreKIM *>(modify->get_fix_by_id("KIM_MODEL_STORE"));
      if (fix_store) {
>>>>>>> 554db7da
        char *model_name_c = (char *) fix_store->getptr("model_name");
        model_name = model_name_c;
      } else {
        error->all(FLERR, "Illegal query format.\nMust use 'kim init' before 'kim query' "
                   "or must provide the model name after query function with the format of "
                   "'model=[model_name]'");
      }
    }
  }

#if defined(LMP_KIM_CURL)
  char *value = do_query(query_function, model_name,
                         narg - 2, arg + 2, comm->me, world);

  // check for valid result
  // on error the content of "value" is a '\0' byte as the first element,
  // and then the error message that was returned by the web server

  if (strlen(value) == 0) {
    error->all(FLERR, "OpenKIM query failed: {}", value + 1);
    delete[] value;
  } else if (strcmp(value, "EMPTY") == 0) {
    delete[] value;
    error->all(FLERR, "OpenKIM query returned no results");
  }

  input->write_echo("#=== BEGIN kim-query =========================================\n");
  // trim list of models to those that are installed on the system
  if (query_function == "get_available_models") {
    Tokenizer vals(value, ", \"");
    std::string available;
    std::string missing;

    KIM_Collections *collections;
    KIM_CollectionItemType typ;

    if (KIM_Collections_Create(&collections)) {
      delete[] value;
      error->all(FLERR, "Unable to access KIM Collections to find Model");
    }

    auto logID = fmt::format("{}_Collections", comm->me);
    KIM_Collections_SetLogID(collections, logID.c_str());

    while (vals.has_next()) {
      auto svalue = vals.next();
      if (KIM_Collections_GetItemType(collections, svalue.c_str(), &typ))
        missing += fmt::format("{}, ", svalue);
      else
        available += fmt::format("{}, ", svalue);
    }
    KIM_Collections_Destroy(&collections);

    input->write_echo(
      fmt::format("# Missing OpenKIM models:   {}\n\n", missing));

    if (available.empty()) {
      delete[] value;
      error->all(FLERR,"There are no matching OpenKIM models installed on the system");
    }

    // replace results with available
    strcpy(value, available.c_str());  // available guaranteed to fit
  };

  Tokenizer values(value, ",");
  if (format_arg == "split") {
    int counter = 1;
    while (values.has_next()) {
      auto svalue = values.next();
      auto setcmd = fmt::format("{}_{} string {}", var_name, counter++, svalue);
      input->variable->set(setcmd);
      input->write_echo(fmt::format("variable {}\n", setcmd));
    }
  } else {
    std::string setcmd;
    auto svalue = utils::trim(values.next());
    if (format_arg == "list") {
      setcmd = fmt::format("{} string \"", var_name);
      setcmd += (svalue.front() == '"' && svalue.back() == '"')
        ? fmt::format("{}", svalue.substr(1, svalue.size() - 2))
        : fmt::format("{}", svalue);
      while (values.has_next()) {
        svalue = utils::trim(values.next());
        setcmd += (svalue.front() == '"' && svalue.back() == '"')
          ? fmt::format(" {}", svalue.substr(1, svalue.size() - 2))
          : fmt::format(" {}", svalue);
      }
      setcmd += "\"";
    } else {
      // format_arg == "index"
      setcmd = fmt::format("{} index {}", var_name, svalue);
      while (values.has_next()) {
        svalue = values.next();
        setcmd += fmt::format(" {}", svalue);
      }
    }
    input->variable->set(setcmd);
    input->write_echo(fmt::format("variable {}\n", setcmd));
  }
  input->write_echo("#=== END kim-query ===========================================\n\n");

  delete[] value;
#else
  error->all(FLERR, "Cannot use 'kim query' command when KIM package is compiled without "
             "support for libcurl");
#endif
}

#if defined(LMP_KIM_CURL)
namespace {
// copy data to the user provided data structure, optionally in increments
size_t write_callback(void *data, size_t size, size_t nmemb, void *userp)
{
  auto buf = (WriteBuf *) userp;

  // copy chunks into the buffer for as long as there is space left
  if (buf->sizeleft) {
    const size_t buffer_size = size * nmemb;
    const size_t copy_this_much =
      buf->sizeleft > buffer_size ? buffer_size : buf->sizeleft;

    memcpy(buf->dataptr, data, copy_this_much);

    buf->dataptr += copy_this_much;
    buf->sizeleft -= copy_this_much;
    return copy_this_much;
  }
  return 0; // done
}

char *do_query(const std::string &qfunction, const std::string &mname,
               int narg, char **arg, int rank, MPI_Comm comm)
{
  char value[kBufSize];

  // run the web query from rank 0 only
  if (rank == 0) {
    // set up and clear receive buffer
    WriteBuf buf;
    buf.dataptr = value;
    buf.sizeleft = kBufSize - 1;
    memset(value, 0, kBufSize);

    // create curl web query instance
    curl_global_init(CURL_GLOBAL_DEFAULT);
    CURL *handle = curl_easy_init();

    if (handle) {
      auto url = fmt::format("https://query.openkim.org/api/{}", qfunction);
      auto query = mname.empty()
        ? fmt::format("")
        : (mname.front() == '"' && mname.back() == '"')
          ? fmt::format("model=[{}]", mname)
          : fmt::format("model=[\"{}\"]", mname);
      for (int i = 0; i < narg; ++i) {
        ValueTokenizer values(arg[i], "=[]");
        std::string key = values.next_string();
        if (key == "model") continue;
        std::string val = values.next_string();
        std::string::size_type n = val.find(",");
        if (n == std::string::npos) {
          if (utils::is_integer(val) ||
              utils::is_double(val) ||
              (val.front() == '"' && val.back() == '"')) {
            query += fmt::format("&{}", arg[i]);
          } else {
            query += fmt::format("&{}=[\"{}\"]", key, val);
          }
        } else {
          query += fmt::format("&{}=[", key);
          while (n != std::string::npos) {
            std::string sval = val.substr(0, n);
            if (utils::is_integer(sval) ||
                utils::is_double(sval) ||
                (sval.front() == '"' && sval.back() == '"')) {
              query += fmt::format("{},", sval);
            } else {
              query += fmt::format("\"{}\",", sval);
            }
            val = val.substr(n + 1);
            n = val.find(",");
          }
          if (val.size()) {
            query += (val.front() == '"' && val.back() == '"')
              ? fmt::format("{}]", val)
              : fmt::format("\"{}\"]", val);
          } else query.back() = ']';
        }
      }

#if LMP_DEBUG_CURL
      curl_easy_setopt(handle, CURLOPT_VERBOSE, 1L);
#endif

#if LMP_NO_SSL_CHECK
      // Certificate Verification
      // by telling libcurl to not verify the peer.
      // Disable verifying SSL certificate and host name. Insecure.
      curl_easy_setopt(handle, CURLOPT_SSL_VERIFYPEER, 0L);
      curl_easy_setopt(handle, CURLOPT_SSL_VERIFYHOST, 0L);
#endif

      {
        char *env_c = std::getenv("CURL_CA_BUNDLE");
        if (env_c) {
          // Certificate Verification
          // by specifying your own CA cert path. Set the environment variable
          // CURL_CA_BUNDLE to the path of your choice.
          curl_easy_setopt(handle, CURLOPT_CAINFO, env_c);
        }
      }

      auto user_agent = fmt::format("kim query--LAMMPS/{} ({})",
                                    LAMMPS_VERSION, platform::os_info());

      curl_easy_setopt(handle, CURLOPT_USERAGENT, user_agent.c_str());
      curl_easy_setopt(handle, CURLOPT_URL, url.c_str());
      curl_easy_setopt(handle, CURLOPT_FOLLOWLOCATION, 1L);
      curl_easy_setopt(handle, CURLOPT_POSTFIELDS, query.c_str());
      curl_easy_setopt(handle, CURLOPT_WRITEFUNCTION, write_callback);
      curl_easy_setopt(handle, CURLOPT_WRITEDATA, &buf);

      // perform OpenKIM query and check for errors
      CURLcode res = curl_easy_perform(handle);
      if (res != CURLE_OK) {
        // on error we return an "empty" string but add error message after it
        value[0] = '\0';
        strcpy(value + 1, curl_easy_strerror(res));
      }
      curl_easy_cleanup(handle);
    }
    curl_global_cleanup();
  }
  MPI_Bcast(value, kBufSize, MPI_CHAR, 0, comm);

  // we must make a proper copy of the query, as the stack allocation
  // for "value" will go out of scope. a valid query has a '[' as
  // the first character. skip over it (and the last character ']', too)
  // an error message starts with a '\0' character. copy that and
  // the remaining string, as that is the error message.

  char *retval;
  // a valid query has a '[' as the first character
  if (value[0] == '[') {
    int len = strlen(value) - 1;
    if (value[len] == ']') {
      value[len] = '\0';
      retval = new char[len];
      if (strcmp(value + 1, "") == 0) strcpy(retval, "EMPTY");
      else strcpy(retval, value + 1);
    } else {
      retval = new char[len + 2];
      retval[0] = '\0';
      strcpy(retval + 1, value);
    }
  // an error message starts with a '\0' character
  } else if (value[0] == '\0') {
    int len = strlen(value + 1) + 2;
    retval = new char[len];
    retval[0] = '\0';
    strcpy(retval + 1, value + 1);
  // unknown response type. we should not get here.
  } else {
    // we return an "empty" string but add error message after it
    int len = strlen(value) + 2;
    retval = new char[len];
    retval[0] = '\0';
    strcpy(retval + 1, value);
  }
  return retval;
}
} // namespace
#endif<|MERGE_RESOLUTION|>--- conflicted
+++ resolved
@@ -154,14 +154,8 @@
     // if the model name is not provided by the user
     if (model_name.empty()) {
       // check if we had a kim init command by finding fix STORE/KIM
-<<<<<<< HEAD
-      const int ifix = modify->find_fix("KIM_MODEL_STORE");
-      if (ifix >= 0) {
-        auto fix_store = dynamic_cast<FixStoreKIM *>(modify->fix[ifix]);
-=======
       auto fix_store = dynamic_cast<FixStoreKIM *>(modify->get_fix_by_id("KIM_MODEL_STORE"));
       if (fix_store) {
->>>>>>> 554db7da
         char *model_name_c = (char *) fix_store->getptr("model_name");
         model_name = model_name_c;
       } else {
