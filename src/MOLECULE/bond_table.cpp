/* ----------------------------------------------------------------------
   LAMMPS - Large-scale Atomic/Molecular Massively Parallel Simulator
   https://www.lammps.org/, Sandia National Laboratories
   Steve Plimpton, sjplimp@sandia.gov

   Copyright (2003) Sandia Corporation.  Under the terms of Contract
   DE-AC04-94AL85000 with Sandia Corporation, the U.S. Government retains
   certain rights in this software.  This software is distributed under
   the GNU General Public License.

   See the README file in the top-level LAMMPS directory.
------------------------------------------------------------------------- */

/* ----------------------------------------------------------------------
   Contributing author: Chuanfu Luo (luochuanfu@gmail.com)
------------------------------------------------------------------------- */

#include "bond_table.h"

#include "atom.h"
#include "comm.h"
#include "error.h"
#include "force.h"
#include "memory.h"
#include "neighbor.h"
#include "table_file_reader.h"
#include "tokenizer.h"

#include <cmath>
#include <cstring>

using namespace LAMMPS_NS;

enum { NONE, LINEAR, SPLINE };

#define BIGNUM 1.0e300

/* ---------------------------------------------------------------------- */

BondTable::BondTable(LAMMPS *_lmp) : Bond(_lmp)
{
  writedata = 0;
  ntables = 0;
  tables = nullptr;
}

/* ---------------------------------------------------------------------- */

BondTable::~BondTable()
{
  for (int m = 0; m < ntables; m++) free_table(&tables[m]);
  memory->sfree(tables);

  if (allocated) {
    memory->destroy(setflag);
    memory->destroy(r0);
    memory->destroy(tabindex);
  }
}

/* ---------------------------------------------------------------------- */

void BondTable::compute(int eflag, int vflag)
{
  int i1, i2, n, type;
  double delx, dely, delz, ebond, fbond;
  double rsq, r;
  double u, mdu;

  ebond = 0.0;
  ev_init(eflag, vflag);

  double **x = atom->x;
  double **f = atom->f;
  int **bondlist = neighbor->bondlist;
  int nbondlist = neighbor->nbondlist;
  int nlocal = atom->nlocal;
  int newton_bond = force->newton_bond;

  for (n = 0; n < nbondlist; n++) {
    i1 = bondlist[n][0];
    i2 = bondlist[n][1];
    type = bondlist[n][2];

    delx = x[i1][0] - x[i2][0];
    dely = x[i1][1] - x[i2][1];
    delz = x[i1][2] - x[i2][2];

    rsq = delx * delx + dely * dely + delz * delz;
    r = sqrt(rsq);

    // force & energy

    uf_lookup(type, r, u, mdu);
    fbond = mdu / r;
    ebond = u;

    // apply force to each of 2 atoms

    if (newton_bond || i1 < nlocal) {
      f[i1][0] += delx * fbond;
      f[i1][1] += dely * fbond;
      f[i1][2] += delz * fbond;
    }

    if (newton_bond || i2 < nlocal) {
      f[i2][0] -= delx * fbond;
      f[i2][1] -= dely * fbond;
      f[i2][2] -= delz * fbond;
    }

    if (evflag) ev_tally(i1, i2, nlocal, newton_bond, ebond, fbond, delx, dely, delz);
  }
}

/* ---------------------------------------------------------------------- */

void BondTable::allocate()
{
  allocated = 1;
  const int np1 = atom->nbondtypes + 1;

  memory->create(tabindex, np1, "bond:tabindex");
  memory->create(r0, np1, "bond:r0");
  memory->create(setflag, np1, "bond:setflag");
  for (int i = 1; i < np1; i++) setflag[i] = 0;
}

/* ----------------------------------------------------------------------
   global settings
------------------------------------------------------------------------- */

void BondTable::settings(int narg, char **arg)
{
  if (narg != 2) error->all(FLERR, "Illegal bond_style command");

  tabstyle = NONE;
  if (strcmp(arg[0], "linear") == 0)
    tabstyle = LINEAR;
  else if (strcmp(arg[0], "spline") == 0)
    tabstyle = SPLINE;
  else
    error->all(FLERR, "Unknown table style in bond style table");

  tablength = utils::inumeric(FLERR, arg[1], false, lmp);
  if (tablength < 2) error->all(FLERR, "Illegal number of bond table entries");

  // delete old tables, since cannot just change settings

  for (int m = 0; m < ntables; m++) free_table(&tables[m]);
  memory->sfree(tables);

  if (allocated) {
    memory->destroy(setflag);
    memory->destroy(tabindex);
  }
  allocated = 0;

  ntables = 0;
  tables = nullptr;
}

/* ----------------------------------------------------------------------
   set coeffs for one or more type pairs
------------------------------------------------------------------------- */

void BondTable::coeff(int narg, char **arg)
{
  if (narg != 3) error->all(FLERR, "Illegal bond_coeff command");
  if (!allocated) allocate();

  int ilo, ihi;
  utils::bounds(FLERR, arg[0], 1, atom->nbondtypes, ilo, ihi, error);

  int me;
  MPI_Comm_rank(world, &me);
  tables = (Table *) memory->srealloc(tables, (ntables + 1) * sizeof(Table), "bond:tables");
  Table *tb = &tables[ntables];
  null_table(tb);
  if (me == 0) read_table(tb, arg[1], arg[2]);
  bcast_table(tb);

  // error check on table parameters

  if (tb->ninput <= 1) error->one(FLERR, "Invalid bond table length");

  tb->lo = tb->rfile[0];
  tb->hi = tb->rfile[tb->ninput - 1];
  if (tb->lo >= tb->hi) error->all(FLERR, "Bond table values are not increasing");

  // spline read-in and compute r,e,f vectors within table

  spline_table(tb);
  compute_table(tb);

  // store ptr to table in tabindex

  int count = 0;
  for (int i = ilo; i <= ihi; i++) {
    tabindex[i] = ntables;
    r0[i] = tb->r0;
    setflag[i] = 1;
    count++;
  }
  ntables++;

  if (count == 0) error->all(FLERR, "Illegal bond_coeff command");
}

/* ----------------------------------------------------------------------
   return an equilbrium bond length
   should not be used, since don't know minimum of tabulated function
------------------------------------------------------------------------- */

double BondTable::equilibrium_distance(int i)
{
  return r0[i];
}

/* ----------------------------------------------------------------------
   proc 0 writes to restart file
 ------------------------------------------------------------------------- */

void BondTable::write_restart(FILE *fp)
{
  write_restart_settings(fp);
}

/* ----------------------------------------------------------------------
    proc 0 reads from restart file, bcasts
 ------------------------------------------------------------------------- */

void BondTable::read_restart(FILE *fp)
{
  read_restart_settings(fp);
  allocate();
}

/* ----------------------------------------------------------------------
   proc 0 writes to restart file
 ------------------------------------------------------------------------- */

void BondTable::write_restart_settings(FILE *fp)
{
  fwrite(&tabstyle, sizeof(int), 1, fp);
  fwrite(&tablength, sizeof(int), 1, fp);
}

/* ----------------------------------------------------------------------
    proc 0 reads from restart file, bcasts
 ------------------------------------------------------------------------- */

void BondTable::read_restart_settings(FILE *fp)
{
  if (comm->me == 0) {
    utils::sfread(FLERR, &tabstyle, sizeof(int), 1, fp, nullptr, error);
    utils::sfread(FLERR, &tablength, sizeof(int), 1, fp, nullptr, error);
  }
  MPI_Bcast(&tabstyle, 1, MPI_INT, 0, world);
  MPI_Bcast(&tablength, 1, MPI_INT, 0, world);
}

/* ---------------------------------------------------------------------- */

double BondTable::single(int type, double rsq, int /*i*/, int /*j*/, double &fforce)
{
  double r = sqrt(rsq);
  double u;
  double mdu;
  uf_lookup(type, r, u, mdu);
  fforce = mdu / r;
  return u;
}

/* ---------------------------------------------------------------------- */

void BondTable::null_table(Table *tb)
{
  tb->rfile = tb->efile = tb->ffile = nullptr;
  tb->e2file = tb->f2file = nullptr;
  tb->r = tb->e = tb->de = nullptr;
  tb->f = tb->df = tb->e2 = tb->f2 = nullptr;
}

/* ---------------------------------------------------------------------- */

void BondTable::free_table(Table *tb)
{
  memory->destroy(tb->rfile);
  memory->destroy(tb->efile);
  memory->destroy(tb->ffile);
  memory->destroy(tb->e2file);
  memory->destroy(tb->f2file);

  memory->destroy(tb->r);
  memory->destroy(tb->e);
  memory->destroy(tb->de);
  memory->destroy(tb->f);
  memory->destroy(tb->df);
  memory->destroy(tb->e2);
  memory->destroy(tb->f2);
}

/* ----------------------------------------------------------------------
   read table file, only called by proc 0
------------------------------------------------------------------------- */

void BondTable::read_table(Table *tb, char *file, char *keyword)
{
  TableFileReader reader(lmp, file, "bond");
  double emin = BIGNUM;

  char *line = reader.find_section_start(keyword);

  if (!line) { error->one(FLERR, "Did not find keyword in table file"); }

  // read args on 2nd line of section
  // allocate table arrays for file values

  line = reader.next_line();
  param_extract(tb, line);
  memory->create(tb->rfile, tb->ninput, "bond:rfile");
  memory->create(tb->efile, tb->ninput, "bond:efile");
  memory->create(tb->ffile, tb->ninput, "bond:ffile");

  // read r,e,f table values from file

  int cerror = 0;
  int r0idx = -1;

  reader.skip_line();
  for (int i = 0; i < tb->ninput; i++) {
    line = reader.next_line(4);
    try {
      ValueTokenizer values(line);
      values.next_int();
      tb->rfile[i] = values.next_double();
      tb->efile[i] = values.next_double();
      tb->ffile[i] = values.next_double();
    } catch (TokenizerException &) {
      ++cerror;
    }

    if (tb->efile[i] < emin) {
      emin = tb->efile[i];
      r0idx = i;
    }
  }

  // infer r0 from minimum of potential, if not given explicitly

  if ((tb->r0 == 0.0) && (r0idx >= 0)) tb->r0 = tb->rfile[r0idx];

  // warn if force != dE/dr at any point that is not an inflection point
  // check via secant approximation to dE/dr
  // skip two end points since do not have surrounding secants
  // inflection point is where curvature changes sign

  double r, e, f, rprev, rnext, eprev, enext, fleft, fright;

  int ferror = 0;
  for (int i = 1; i < tb->ninput - 1; i++) {
    r = tb->rfile[i];
    rprev = tb->rfile[i - 1];
    rnext = tb->rfile[i + 1];
    e = tb->efile[i];
    eprev = tb->efile[i - 1];
    enext = tb->efile[i + 1];
    f = tb->ffile[i];
    fleft = -(e - eprev) / (r - rprev);
    fright = -(enext - e) / (rnext - r);
    if (f < fleft && f < fright) ferror++;
    if (f > fleft && f > fright) ferror++;
  }

  if (ferror) {
    error->warning(FLERR,
                   "{} of {} force values in table are inconsistent with -dE/dr.\n"
                   "WARNING:  Should only be flagged at inflection points",
                   ferror, tb->ninput);
  }

  // warn if data was read incompletely, e.g. columns were missing

  if (cerror) {
    error->warning(FLERR,
                   "{} of {} lines in table were incomplete or could not be"
                   " parsed completely",
                   cerror, tb->ninput);
  }
}

/* ----------------------------------------------------------------------
   build spline representation of e,f over entire range of read-in table
   this function sets these values in e2file,f2file
------------------------------------------------------------------------- */

void BondTable::spline_table(Table *tb)
{
  memory->create(tb->e2file, tb->ninput, "bond:e2file");
  memory->create(tb->f2file, tb->ninput, "bond:f2file");

  double ep0 = -tb->ffile[0];
  double epn = -tb->ffile[tb->ninput - 1];
  spline(tb->rfile, tb->efile, tb->ninput, ep0, epn, tb->e2file);

  if (tb->fpflag == 0) {
    tb->fplo = (tb->ffile[1] - tb->ffile[0]) / (tb->rfile[1] - tb->rfile[0]);
    tb->fphi = (tb->ffile[tb->ninput - 1] - tb->ffile[tb->ninput - 2]) /
        (tb->rfile[tb->ninput - 1] - tb->rfile[tb->ninput - 2]);
  }

  double fp0 = tb->fplo;
  double fpn = tb->fphi;
  spline(tb->rfile, tb->ffile, tb->ninput, fp0, fpn, tb->f2file);
}

/* ----------------------------------------------------------------------
   compute r,e,f vectors from splined values
------------------------------------------------------------------------- */

void BondTable::compute_table(Table *tb)
{
  // delta = table spacing for N-1 bins
  int tlm1 = tablength - 1;

  tb->delta = (tb->hi - tb->lo) / tlm1;
  tb->invdelta = 1.0 / tb->delta;
  tb->deltasq6 = tb->delta * tb->delta / 6.0;

  // N-1 evenly spaced bins in r from min to max
  // r,e,f = value at lower edge of bin
  // de,df values = delta values of e,f
  // r,e,f are N in length so de,df arrays can compute difference

<<<<<<< HEAD
  memory->create(tb->r,tablength,"bond:r");
  memory->create(tb->e,tablength,"bond:e");
  memory->create(tb->de,tablength,"bond:de");
  memory->create(tb->f,tablength,"bond:f");
  memory->create(tb->df,tablength,"bond:df");
  memory->create(tb->e2,tablength,"bond:e2");
  memory->create(tb->f2,tablength,"bond:f2");
=======
  memory->create(tb->r, tablength, "bond:r");
  memory->create(tb->e, tablength, "bond:e");
  memory->create(tb->de, tablength, "bond:de");
  memory->create(tb->f, tablength, "bond:f");
  memory->create(tb->df, tablength, "bond:df");
  memory->create(tb->e2, tablength, "bond:e2");
  memory->create(tb->f2, tablength, "bond:f2");
>>>>>>> d8b37601

  double a;
  for (int i = 0; i < tablength; i++) {
    a = tb->lo + i * tb->delta;
    tb->r[i] = a;
    tb->e[i] = splint(tb->rfile, tb->efile, tb->e2file, tb->ninput, a);
    tb->f[i] = splint(tb->rfile, tb->ffile, tb->f2file, tb->ninput, a);
  }

  for (int i = 0; i < tlm1; i++) {
    tb->de[i] = tb->e[i + 1] - tb->e[i];
    tb->df[i] = tb->f[i + 1] - tb->f[i];
  }
  // get final elements from linear extrapolation
<<<<<<< HEAD
  tb->de[tlm1] = 2.0*tb->de[tlm1-1] - tb->de[tlm1-2];
  tb->df[tlm1] = 2.0*tb->df[tlm1-1] - tb->df[tlm1-2];

  double ep0 = - tb->f[0];
  double epn = - tb->f[tlm1];
  spline(tb->r,tb->e,tablength,ep0,epn,tb->e2);
  spline(tb->r,tb->f,tablength,tb->fplo,tb->fphi,tb->f2);
=======
  tb->de[tlm1] = 2.0 * tb->de[tlm1 - 1] - tb->de[tlm1 - 2];
  tb->df[tlm1] = 2.0 * tb->df[tlm1 - 1] - tb->df[tlm1 - 2];

  double ep0 = -tb->f[0];
  double epn = -tb->f[tlm1];
  spline(tb->r, tb->e, tablength, ep0, epn, tb->e2);
  spline(tb->r, tb->f, tablength, tb->fplo, tb->fphi, tb->f2);
>>>>>>> d8b37601
}

/* ----------------------------------------------------------------------
   extract attributes from parameter line in table section
   format of line: N value FP fplo fphi EQ r0
   N is required, other params are optional
------------------------------------------------------------------------- */

void BondTable::param_extract(Table *tb, char *line)
{
  tb->ninput = 0;
  tb->fpflag = 0;
  tb->r0 = 0.0;

  try {
    ValueTokenizer values(line);

    while (values.has_next()) {
      std::string word = values.next_string();

      if (word == "N") {
        tb->ninput = values.next_int();
      } else if (word == "FP") {
        tb->fpflag = 1;
        tb->fplo = values.next_double();
        tb->fphi = values.next_double();
      } else if (word == "EQ") {
        tb->r0 = values.next_double();
      } else {
        error->one(FLERR, "Invalid keyword in bond table parameters");
      }
    }
  } catch (TokenizerException &e) {
    error->one(FLERR, e.what());
  }

  if (tb->ninput == 0) error->one(FLERR, "Bond table parameters did not set N");
}

/* ----------------------------------------------------------------------
   broadcast read-in table info from proc 0 to other procs
   this function communicates these values in Table:
     ninput,rfile,efile,ffile,fpflag,fplo,fphi,r0
------------------------------------------------------------------------- */

void BondTable::bcast_table(Table *tb)
{
  MPI_Bcast(&tb->ninput, 1, MPI_INT, 0, world);
  MPI_Bcast(&tb->r0, 1, MPI_DOUBLE, 0, world);

  int me;
  MPI_Comm_rank(world, &me);
  if (me > 0) {
    memory->create(tb->rfile, tb->ninput, "angle:rfile");
    memory->create(tb->efile, tb->ninput, "angle:efile");
    memory->create(tb->ffile, tb->ninput, "angle:ffile");
  }

  MPI_Bcast(tb->rfile, tb->ninput, MPI_DOUBLE, 0, world);
  MPI_Bcast(tb->efile, tb->ninput, MPI_DOUBLE, 0, world);
  MPI_Bcast(tb->ffile, tb->ninput, MPI_DOUBLE, 0, world);

  MPI_Bcast(&tb->fpflag, 1, MPI_INT, 0, world);
  if (tb->fpflag) {
    MPI_Bcast(&tb->fplo, 1, MPI_DOUBLE, 0, world);
    MPI_Bcast(&tb->fphi, 1, MPI_DOUBLE, 0, world);
  }
}

/* ----------------------------------------------------------------------
   spline and splint routines modified from Numerical Recipes
------------------------------------------------------------------------- */

void BondTable::spline(double *x, double *y, int n, double yp1, double ypn, double *y2)
{
  int i, k;
  double p, qn, sig, un;
  auto u = new double[n];

  if (yp1 > 0.99e300)
    y2[0] = u[0] = 0.0;
  else {
    y2[0] = -0.5;
    u[0] = (3.0 / (x[1] - x[0])) * ((y[1] - y[0]) / (x[1] - x[0]) - yp1);
  }
  for (i = 1; i < n - 1; i++) {
    sig = (x[i] - x[i - 1]) / (x[i + 1] - x[i - 1]);
    p = sig * y2[i - 1] + 2.0;
    y2[i] = (sig - 1.0) / p;
    u[i] = (y[i + 1] - y[i]) / (x[i + 1] - x[i]) - (y[i] - y[i - 1]) / (x[i] - x[i - 1]);
    u[i] = (6.0 * u[i] / (x[i + 1] - x[i - 1]) - sig * u[i - 1]) / p;
  }
  if (ypn > 0.99e300)
    qn = un = 0.0;
  else {
    qn = 0.5;
    un = (3.0 / (x[n - 1] - x[n - 2])) * (ypn - (y[n - 1] - y[n - 2]) / (x[n - 1] - x[n - 2]));
  }
  y2[n - 1] = (un - qn * u[n - 2]) / (qn * y2[n - 2] + 1.0);
  for (k = n - 2; k >= 0; k--) y2[k] = y2[k] * y2[k + 1] + u[k];

  delete[] u;
}

/* ---------------------------------------------------------------------- */

double BondTable::splint(double *xa, double *ya, double *y2a, int n, double x)
{
  int klo, khi, k;
  double h, b, a, y;

  klo = 0;
  khi = n - 1;
  while (khi - klo > 1) {
    k = (khi + klo) >> 1;
    if (xa[k] > x)
      khi = k;
    else
      klo = k;
  }
  h = xa[khi] - xa[klo];
  a = (xa[khi] - x) / h;
  b = (x - xa[klo]) / h;
  y = a * ya[klo] + b * ya[khi] +
      ((a * a * a - a) * y2a[klo] + (b * b * b - b) * y2a[khi]) * (h * h) / 6.0;
  return y;
}

/* ----------------------------------------------------------------------
   calculate potential u and force f at distance x
   insure x is between bond min/max, exit with error if not
------------------------------------------------------------------------- */

void BondTable::uf_lookup(int type, double x, double &u, double &f)
{
  if (!std::isfinite(x)) { error->one(FLERR, "Illegal bond in bond style table"); }

  double fraction, a, b;
  const Table *tb = &tables[tabindex[type]];
  const int itable = static_cast<int>((x - tb->lo) * tb->invdelta);
  if (itable < 0)
    error->one(FLERR, "Bond length < table inner cutoff: type {} length {:.8}", type, x);
  else if (itable >= tablength)
    error->one(FLERR, "Bond length > table outer cutoff: type {} length {:.8}", type, x);

  if (tabstyle == LINEAR) {
    fraction = (x - tb->r[itable]) * tb->invdelta;
    u = tb->e[itable] + fraction * tb->de[itable];
    f = tb->f[itable] + fraction * tb->df[itable];
  } else if (tabstyle == SPLINE) {
    fraction = (x - tb->r[itable]) * tb->invdelta;

    b = (x - tb->r[itable]) * tb->invdelta;
    a = 1.0 - b;
    u = a * tb->e[itable] + b * tb->e[itable + 1] +
        ((a * a * a - a) * tb->e2[itable] + (b * b * b - b) * tb->e2[itable + 1]) * tb->deltasq6;
    f = a * tb->f[itable] + b * tb->f[itable + 1] +
        ((a * a * a - a) * tb->f2[itable] + (b * b * b - b) * tb->f2[itable + 1]) * tb->deltasq6;
  }
}<|MERGE_RESOLUTION|>--- conflicted
+++ resolved
@@ -433,15 +433,6 @@
   // de,df values = delta values of e,f
   // r,e,f are N in length so de,df arrays can compute difference
 
-<<<<<<< HEAD
-  memory->create(tb->r,tablength,"bond:r");
-  memory->create(tb->e,tablength,"bond:e");
-  memory->create(tb->de,tablength,"bond:de");
-  memory->create(tb->f,tablength,"bond:f");
-  memory->create(tb->df,tablength,"bond:df");
-  memory->create(tb->e2,tablength,"bond:e2");
-  memory->create(tb->f2,tablength,"bond:f2");
-=======
   memory->create(tb->r, tablength, "bond:r");
   memory->create(tb->e, tablength, "bond:e");
   memory->create(tb->de, tablength, "bond:de");
@@ -449,7 +440,6 @@
   memory->create(tb->df, tablength, "bond:df");
   memory->create(tb->e2, tablength, "bond:e2");
   memory->create(tb->f2, tablength, "bond:f2");
->>>>>>> d8b37601
 
   double a;
   for (int i = 0; i < tablength; i++) {
@@ -464,15 +454,6 @@
     tb->df[i] = tb->f[i + 1] - tb->f[i];
   }
   // get final elements from linear extrapolation
-<<<<<<< HEAD
-  tb->de[tlm1] = 2.0*tb->de[tlm1-1] - tb->de[tlm1-2];
-  tb->df[tlm1] = 2.0*tb->df[tlm1-1] - tb->df[tlm1-2];
-
-  double ep0 = - tb->f[0];
-  double epn = - tb->f[tlm1];
-  spline(tb->r,tb->e,tablength,ep0,epn,tb->e2);
-  spline(tb->r,tb->f,tablength,tb->fplo,tb->fphi,tb->f2);
-=======
   tb->de[tlm1] = 2.0 * tb->de[tlm1 - 1] - tb->de[tlm1 - 2];
   tb->df[tlm1] = 2.0 * tb->df[tlm1 - 1] - tb->df[tlm1 - 2];
 
@@ -480,7 +461,6 @@
   double epn = -tb->f[tlm1];
   spline(tb->r, tb->e, tablength, ep0, epn, tb->e2);
   spline(tb->r, tb->f, tablength, tb->fplo, tb->fphi, tb->f2);
->>>>>>> d8b37601
 }
 
 /* ----------------------------------------------------------------------
