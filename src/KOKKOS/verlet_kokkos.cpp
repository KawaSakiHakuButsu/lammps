// clang-format off
/* ----------------------------------------------------------------------
   LAMMPS - Large-scale Atomic/Molecular Massively Parallel Simulator
   https://www.lammps.org/, Sandia National Laboratories
   LAMMPS development team: developers@lammps.org

   Copyright (2003) Sandia Corporation.  Under the terms of Contract
   DE-AC04-94AL85000 with Sandia Corporation, the U.S. Government retains
   certain rights in this software.  This software is distributed under
   the GNU General Public License.

   See the README file in the top-level LAMMPS directory.
------------------------------------------------------------------------- */

#include "verlet_kokkos.h"
#include "neighbor.h"
#include "domain.h"
#include "comm.h"
#include "atom_kokkos.h"
#include "atom_masks.h"
#include "force.h"
#include "pair.h"
#include "bond.h"
#include "angle.h"
#include "dihedral.h"
#include "improper.h"
#include "kspace.h"
#include "output.h"
#include "update.h"
#include "modify_kokkos.h"
#include "timer.h"
#include "memory_kokkos.h"
#include "kokkos.h"

using namespace LAMMPS_NS;

template<class ViewA, class ViewB>
struct ForceAdder {
  ViewA a;
  ViewB b;
  ForceAdder(const ViewA& a_, const ViewB& b_):a(a_),b(b_) {}
  KOKKOS_INLINE_FUNCTION
  void operator() (const int& i) const {
    a(i,0) += b(i,0);
    a(i,1) += b(i,1);
    a(i,2) += b(i,2);
  }
};

/* ---------------------------------------------------------------------- */

template<class View>
struct Zero {
  View v;
  Zero(const View &v_):v(v_) {}
  KOKKOS_INLINE_FUNCTION
  void operator()(const int &i) const {
    v(i,0) = 0;
    v(i,1) = 0;
    v(i,2) = 0;
  }
};

/* ---------------------------------------------------------------------- */

VerletKokkos::VerletKokkos(LAMMPS *lmp, int narg, char **arg) :
  Verlet(lmp, narg, arg)
{
  atomKK = (AtomKokkos *) atom;
}

/* ----------------------------------------------------------------------
   setup before run
------------------------------------------------------------------------- */

void VerletKokkos::setup(int flag)
{
  if (comm->me == 0 && screen) {
    fputs("Setting up Verlet run ...\n",screen);
    if (flag) {
      fmt::print(screen,"  Unit style    : {}\n"
                        "  Current step  : {}\n"
                        "  Time step     : {}\n",
                 update->unit_style,update->ntimestep,update->dt);
      timer->print_timeout(screen);
    }
  }

  update->setupflag = 1;

  // setup domain, communication and neighboring
  // acquire ghosts
  // build neighbor lists

  lmp->kokkos->auto_sync = 1;

  atom->setup();
  modify->setup_pre_exchange();
  if (triclinic) domain->x2lamda(atom->nlocal);
  domain->pbc();
  domain->reset_box();
  comm->setup();
  if (neighbor->style) neighbor->setup_bins();
  comm->exchange();
  if (atom->sortfreq > 0) atom->sort();
  comm->borders();
  if (triclinic) domain->lamda2x(atom->nlocal+atom->nghost);
  domain->image_check();
  domain->box_too_small_check();
  modify->setup_pre_neighbor();
  neighbor->build(1);
  modify->setup_post_neighbor();
  neighbor->ncalls = 0;

  // compute all forces

  force->setup();
  ev_set(update->ntimestep);
  force_clear();
  modify->setup_pre_force(vflag);

  if (pair_compute_flag) {
    atomKK->sync(force->pair->execution_space,force->pair->datamask_read);
    force->pair->compute(eflag,vflag);
    atomKK->modified(force->pair->execution_space,force->pair->datamask_modify);
  }
  else if (force->pair) force->pair->compute_dummy(eflag,vflag);

  if (atom->molecular != Atom::ATOMIC) {
    if (force->bond) {
      atomKK->sync(force->bond->execution_space,force->bond->datamask_read);
      force->bond->compute(eflag,vflag);
      atomKK->modified(force->bond->execution_space,force->bond->datamask_modify);
    }
    if (force->angle) {
      atomKK->sync(force->angle->execution_space,force->angle->datamask_read);
      force->angle->compute(eflag,vflag);
      atomKK->modified(force->angle->execution_space,force->angle->datamask_modify);
    }
    if (force->dihedral) {
      atomKK->sync(force->dihedral->execution_space,force->dihedral->datamask_read);
      force->dihedral->compute(eflag,vflag);
      atomKK->modified(force->dihedral->execution_space,force->dihedral->datamask_modify);
    }
    if (force->improper) {
      atomKK->sync(force->improper->execution_space,force->improper->datamask_read);
      force->improper->compute(eflag,vflag);
      atomKK->modified(force->improper->execution_space,force->improper->datamask_modify);
    }
  }

  if (force->kspace) {
    force->kspace->setup();
    if (kspace_compute_flag) {
      atomKK->sync(force->kspace->execution_space,force->kspace->datamask_read);
      force->kspace->compute(eflag,vflag);
      atomKK->modified(force->kspace->execution_space,force->kspace->datamask_modify);
    } else force->kspace->compute_dummy(eflag,vflag);
  }

  modify->setup_pre_reverse(eflag,vflag);
  if (force->newton) comm->reverse_comm();

  lmp->kokkos->auto_sync = 0;
  modify->setup(vflag);
  output->setup(flag);
  lmp->kokkos->auto_sync = 1;
  update->setupflag = 0;
}

/* ----------------------------------------------------------------------
   setup without output
   flag = 0 = just force calculation
   flag = 1 = reneighbor and force calculation
------------------------------------------------------------------------- */

void VerletKokkos::setup_minimal(int flag)
{
  update->setupflag = 1;

  // setup domain, communication and neighboring
  // acquire ghosts
  // build neighbor lists

  lmp->kokkos->auto_sync = 1;

  if (flag) {
    modify->setup_pre_exchange();
    if (triclinic) domain->x2lamda(atom->nlocal);
    domain->pbc();
    domain->reset_box();
    comm->setup();
    if (neighbor->style) neighbor->setup_bins();
    comm->exchange();
    comm->borders();
    if (triclinic) domain->lamda2x(atom->nlocal+atom->nghost);
    domain->image_check();
    domain->box_too_small_check();
    modify->setup_pre_neighbor();
    neighbor->build(1);
    modify->setup_post_neighbor();
    neighbor->ncalls = 0;
  }

  // compute all forces

  ev_set(update->ntimestep);
  force_clear();
  modify->setup_pre_force(vflag);

  if (pair_compute_flag) {
    atomKK->sync(force->pair->execution_space,force->pair->datamask_read);
    force->pair->compute(eflag,vflag);
    atomKK->modified(force->pair->execution_space,force->pair->datamask_modify);
  }
  else if (force->pair) force->pair->compute_dummy(eflag,vflag);

  if (atom->molecular != Atom::ATOMIC) {
    if (force->bond) {
      atomKK->sync(force->bond->execution_space,force->bond->datamask_read);
      force->bond->compute(eflag,vflag);
      atomKK->modified(force->bond->execution_space,force->bond->datamask_modify);
    }
    if (force->angle) {
      atomKK->sync(force->angle->execution_space,force->angle->datamask_read);
      force->angle->compute(eflag,vflag);
      atomKK->modified(force->angle->execution_space,force->angle->datamask_modify);
    }
    if (force->dihedral) {
      atomKK->sync(force->dihedral->execution_space,force->dihedral->datamask_read);
      force->dihedral->compute(eflag,vflag);
      atomKK->modified(force->dihedral->execution_space,force->dihedral->datamask_modify);
    }
    if (force->improper) {
      atomKK->sync(force->improper->execution_space,force->improper->datamask_read);
      force->improper->compute(eflag,vflag);
      atomKK->modified(force->improper->execution_space,force->improper->datamask_modify);
    }
  }

  if (force->kspace) {
    force->kspace->setup();
    if (kspace_compute_flag) {
      atomKK->sync(force->kspace->execution_space,force->kspace->datamask_read);
      force->kspace->compute(eflag,vflag);
      atomKK->modified(force->kspace->execution_space,force->kspace->datamask_modify);
    } else force->kspace->compute_dummy(eflag,vflag);
  }

  modify->setup_pre_reverse(eflag,vflag);
  if (force->newton) comm->reverse_comm();

  lmp->kokkos->auto_sync = 0;
  modify->setup(vflag);
  lmp->kokkos->auto_sync = 1;
  update->setupflag = 0;
}

/* ----------------------------------------------------------------------
   run for N steps
------------------------------------------------------------------------- */

void VerletKokkos::run(int n)
{
  bigint ntimestep;
  int nflag,sortflag;

  int n_post_integrate = modify->n_post_integrate;
  int n_pre_exchange = modify->n_pre_exchange;
  int n_pre_neighbor = modify->n_pre_neighbor;
  int n_post_neighbor = modify->n_post_neighbor;
  int n_pre_force = modify->n_pre_force;
  int n_pre_reverse = modify->n_pre_reverse;
  int n_post_force = modify->n_post_force_any;
  int n_end_of_step = modify->n_end_of_step;

  lmp->kokkos->auto_sync = 0;

  fuse_integrate = 0;
  fuse_force_clear = 0;

  if (atomKK->sortfreq > 0) sortflag = 1;
  else sortflag = 0;

  f_merge_copy = DAT::t_f_array("VerletKokkos::f_merge_copy",atomKK->k_f.extent(0));

  atomKK->sync(Device,ALL_MASK);

  timer->init_timeout();
  for (int i = 0; i < n; i++) {
    if (timer->check_timeout(i)) {
      update->nsteps = i;
      break;
    }

    ntimestep = ++update->ntimestep;
    ev_set(ntimestep);

    // initial time integration

    timer->stamp();
<<<<<<< HEAD
    modify->initial_integrate(vflag);
=======
    if (!fuse_integrate)
      modify->initial_integrate(vflag);
>>>>>>> 554db7da
    if (n_post_integrate) modify->post_integrate();
    timer->stamp(Timer::MODIFY);

    // regular communication vs neighbor list rebuild

    nflag = neighbor->decide();

    if (nflag == 0) {
      timer->stamp();
      comm->forward_comm();
      timer->stamp(Timer::COMM);
    } else {
      // added debug
      //atomKK->sync(Host,ALL_MASK);
      //atomKK->modified(Host,ALL_MASK);

      if (n_pre_exchange) {
        timer->stamp();
        modify->pre_exchange();
        timer->stamp(Timer::MODIFY);
      }
      // debug
      //atomKK->sync(Host,ALL_MASK);
      //atomKK->modified(Host,ALL_MASK);
      if (triclinic) domain->x2lamda(atomKK->nlocal);
      domain->pbc();
      if (domain->box_change) {
        domain->reset_box();
        comm->setup();
        if (neighbor->style) neighbor->setup_bins();
      }
      timer->stamp();

      // added debug
      //atomKK->sync(Device,ALL_MASK);
      //atomKK->modified(Device,ALL_MASK);

      comm->exchange();
      if (sortflag && ntimestep >= atomKK->nextsort) atomKK->sort();
      comm->borders();

      // added debug
      //atomKK->sync(Host,ALL_MASK);
      //atomKK->modified(Host,ALL_MASK);

      if (triclinic) domain->lamda2x(atomKK->nlocal+atomKK->nghost);

      timer->stamp(Timer::COMM);
      if (n_pre_neighbor) {
        modify->pre_neighbor();
        timer->stamp(Timer::MODIFY);
      }
      neighbor->build(1);
      timer->stamp(Timer::NEIGH);
      if (n_post_neighbor) {
        modify->post_neighbor();
        timer->stamp(Timer::MODIFY);
      }
    }

    // check if kernels can be fused, must come after initial_integrate

    fuse_check(i,n);

    // force computations
    // important for pair to come before bonded contributions
    // since some bonded potentials tally pairwise energy/virial
    // and Pair:ev_tally() needs to be called before any tallying

    if (!fuse_force_clear)
      force_clear();

    timer->stamp();

    if (n_pre_force) {
      modify->pre_force(vflag);
      timer->stamp(Timer::MODIFY);
    }

    bool execute_on_host = false;
    unsigned int datamask_read_host = 0;
    unsigned int datamask_exclude = 0;
    int allow_overlap = lmp->kokkos->allow_overlap;

    if (allow_overlap && atomKK->k_f.h_view.data() != atomKK->k_f.d_view.data()) {

      datamask_exclude = (F_MASK | ENERGY_MASK | VIRIAL_MASK);

      if (pair_compute_flag) {
        if (force->pair->execution_space == Host) {
          execute_on_host = true;
          datamask_read_host |= force->pair->datamask_read;
        }
      }
      if (atomKK->molecular && force->bond)  {
        if (force->bond->execution_space == Host) {
          execute_on_host = true;
          datamask_read_host |= force->bond->datamask_read;
        }
      }
      if (atomKK->molecular && force->angle) {
        if (force->angle->execution_space == Host) {
          execute_on_host = true;
          datamask_read_host |= force->angle->datamask_read;
        }
      }
      if (atomKK->molecular && force->dihedral) {
        if (force->dihedral->execution_space == Host) {
          execute_on_host = true;
          datamask_read_host |= force->dihedral->datamask_read;
        }
      }
      if (atomKK->molecular && force->improper) {
        if (force->improper->execution_space == Host) {
          execute_on_host = true;
          datamask_read_host |= force->improper->datamask_read;
        }
      }
      if (kspace_compute_flag) {
        if (force->kspace->execution_space == Host) {
          execute_on_host = true;
          datamask_read_host |= force->kspace->datamask_read;
        }
      }
    }

    if (pair_compute_flag) {
      atomKK->sync(force->pair->execution_space,force->pair->datamask_read);
      atomKK->sync(force->pair->execution_space,~(~force->pair->datamask_read|datamask_exclude));
      force->pair->compute(eflag,vflag);
      atomKK->modified(force->pair->execution_space,force->pair->datamask_modify);
      atomKK->modified(force->pair->execution_space,~(~force->pair->datamask_modify|datamask_exclude));
      timer->stamp(Timer::PAIR);
    }

    if (execute_on_host) {
      if (pair_compute_flag && force->pair->datamask_modify != datamask_exclude)
        Kokkos::fence();
      atomKK->sync_overlapping_device(Host,~(~datamask_read_host|datamask_exclude));
      if (pair_compute_flag && force->pair->execution_space != Host) {
        Kokkos::deep_copy(LMPHostType(),atomKK->k_f.h_view,0.0);
      }
    }

    if (atomKK->molecular) {
      if (force->bond) {
        atomKK->sync(force->bond->execution_space,~(~force->bond->datamask_read|datamask_exclude));
        force->bond->compute(eflag,vflag);
        atomKK->modified(force->bond->execution_space,~(~force->bond->datamask_modify|datamask_exclude));
      }
      if (force->angle) {
        atomKK->sync(force->angle->execution_space,~(~force->angle->datamask_read|datamask_exclude));
        force->angle->compute(eflag,vflag);
        atomKK->modified(force->angle->execution_space,~(~force->angle->datamask_modify|datamask_exclude));
      }
      if (force->dihedral) {
        atomKK->sync(force->dihedral->execution_space,~(~force->dihedral->datamask_read|datamask_exclude));
        force->dihedral->compute(eflag,vflag);
        atomKK->modified(force->dihedral->execution_space,~(~force->dihedral->datamask_modify|datamask_exclude));
      }
      if (force->improper) {
        atomKK->sync(force->improper->execution_space,~(~force->improper->datamask_read|datamask_exclude));
        force->improper->compute(eflag,vflag);
        atomKK->modified(force->improper->execution_space,~(~force->improper->datamask_modify|datamask_exclude));
      }
      timer->stamp(Timer::BOND);
    }

    if (kspace_compute_flag) {
      atomKK->sync(force->kspace->execution_space,~(~force->kspace->datamask_read|datamask_exclude));
      force->kspace->compute(eflag,vflag);
      atomKK->modified(force->kspace->execution_space,~(~force->kspace->datamask_modify|datamask_exclude));
      timer->stamp(Timer::KSPACE);
    }

    if (execute_on_host) {
      if (f_merge_copy.extent(0) < atomKK->k_f.extent(0))
        f_merge_copy = DAT::t_f_array("VerletKokkos::f_merge_copy",atomKK->k_f.extent(0));
      f = atomKK->k_f.d_view;
      Kokkos::deep_copy(LMPHostType(),f_merge_copy,atomKK->k_f.h_view);
      Kokkos::parallel_for(atomKK->k_f.extent(0),
        ForceAdder<DAT::t_f_array,DAT::t_f_array>(atomKK->k_f.d_view,f_merge_copy));
      atomKK->k_f.clear_sync_state(); // special case
      atomKK->k_f.modify<LMPDeviceType>();
    }

    if (n_pre_reverse) {
      modify->pre_reverse(eflag,vflag);
      timer->stamp(Timer::MODIFY);
    }

    // reverse communication of forces

    if (force->newton) {
      Kokkos::fence();
      comm->reverse_comm();
      timer->stamp(Timer::COMM);
    }

    // force modifications, final time integration, diagnostics

    if (n_post_force) modify->post_force(vflag);

    if (fuse_integrate) modify->fused_integrate(vflag);
    else modify->final_integrate();

    if (n_end_of_step) modify->end_of_step();
    timer->stamp(Timer::MODIFY);

    // all output

    if (ntimestep == output->next) {
       atomKK->sync(Host,ALL_MASK);

      timer->stamp();
      output->write(ntimestep);
      timer->stamp(Timer::OUTPUT);
    }
  }

  atomKK->sync(Host,ALL_MASK);
  lmp->kokkos->auto_sync = 1;
}

/* ----------------------------------------------------------------------
   clear force on own & ghost atoms
   clear other arrays as needed
------------------------------------------------------------------------- */

void VerletKokkos::force_clear()
{
  if (external_force_clear) return;

  atomKK->k_f.clear_sync_state(); // ignore host forces/torques since device views
  atomKK->k_torque.clear_sync_state(); //   will be cleared below

  // clear force on all particles
  // if either newton flag is set, also include ghosts
  // when using threads always clear all forces.

  if (neighbor->includegroup == 0) {
    int nall = atomKK->nlocal;
    if (force->newton) nall += atomKK->nghost;

    Kokkos::parallel_for(nall, Zero<typename ArrayTypes<LMPDeviceType>::t_f_array>(atomKK->k_f.view<LMPDeviceType>()));
    atomKK->modified(Device,F_MASK);

    if (torqueflag) {
      Kokkos::parallel_for(nall, Zero<typename ArrayTypes<LMPDeviceType>::t_f_array>(atomKK->k_torque.view<LMPDeviceType>()));
      atomKK->modified(Device,TORQUE_MASK);
    }

    // reset SPIN forces

    if (extraflag) {
      Kokkos::parallel_for(nall, Zero<typename ArrayTypes<LMPDeviceType>::t_fm_array>(atomKK->k_fm.view<LMPDeviceType>()));
      atomKK->modified(Device,FM_MASK);
      Kokkos::parallel_for(nall, Zero<typename ArrayTypes<LMPDeviceType>::t_fm_array>(atomKK->k_fm_long.view<LMPDeviceType>()));
      atomKK->modified(Device,FML_MASK);
    }

  // neighbor includegroup flag is set
  // clear force only on initial nfirst particles
  // if either newton flag is set, also include ghosts

  } else {
    Kokkos::parallel_for(atomKK->nfirst, Zero<typename ArrayTypes<LMPDeviceType>::t_f_array>(atomKK->k_f.view<LMPDeviceType>()));
    atomKK->modified(Device,F_MASK);

    if (torqueflag) {
      Kokkos::parallel_for(atomKK->nfirst, Zero<typename ArrayTypes<LMPDeviceType>::t_f_array>(atomKK->k_torque.view<LMPDeviceType>()));
      atomKK->modified(Device,TORQUE_MASK);
    }

    // reset SPIN forces

    if (extraflag) {
      Kokkos::parallel_for(atomKK->nfirst, Zero<typename ArrayTypes<LMPDeviceType>::t_fm_array>(atomKK->k_fm.view<LMPDeviceType>()));
      atomKK->modified(Device,FM_MASK);
      Kokkos::parallel_for(atomKK->nfirst, Zero<typename ArrayTypes<LMPDeviceType>::t_fm_array>(atomKK->k_fm_long.view<LMPDeviceType>()));
      atomKK->modified(Device,FML_MASK);
    }

    if (force->newton) {
      auto range = Kokkos::RangePolicy<LMPDeviceType>(atomKK->nlocal, atomKK->nlocal + atomKK->nghost);
      Kokkos::parallel_for(range, Zero<typename ArrayTypes<LMPDeviceType>::t_f_array>(atomKK->k_f.view<LMPDeviceType>()));
      atomKK->modified(Device,F_MASK);

      if (torqueflag) {
        Kokkos::parallel_for(range, Zero<typename ArrayTypes<LMPDeviceType>::t_f_array>(atomKK->k_torque.view<LMPDeviceType>()));
        atomKK->modified(Device,TORQUE_MASK);
      }

      // reset SPIN forces

      if (extraflag) {
        Kokkos::parallel_for(range, Zero<typename ArrayTypes<LMPDeviceType>::t_fm_array>(atomKK->k_fm.view<LMPDeviceType>()));
        atomKK->modified(Device,FM_MASK);
        Kokkos::parallel_for(range, Zero<typename ArrayTypes<LMPDeviceType>::t_fm_array>(atomKK->k_fm_long.view<LMPDeviceType>()));
        atomKK->modified(Device,FML_MASK);
      }
    }
  }
}

/* ----------------------------------------------------------------------
   check if can fuse force_clear() with pair compute()
   Requirements:
   - no pre_force fixes
   - no torques, SPIN forces, or includegroup set
   - pair compute() must be called
   - pair_style must support fusing

   check if can fuse initial_integrate() with final_integrate()
   Requirements:
   - no end_of_step fixes
   - not on last or output step
   - no timers to break out of loop
   - integrate fix style must support fusing
------------------------------------------------------------------------- */

void VerletKokkos::fuse_check(int i, int n)
{
  fuse_force_clear = 1;
  if (modify->n_pre_force) fuse_force_clear = 0;
  else if (torqueflag || extraflag || neighbor->includegroup) fuse_force_clear = 0;
  else if (!force->pair || !pair_compute_flag) fuse_force_clear = 0;
  else if (!force->pair->fuse_force_clear_flag) fuse_force_clear = 0;

  fuse_integrate = 1;
  if (modify->n_end_of_step) fuse_integrate = 0;
  else if (i == n-1) fuse_integrate = 0;
  else if (update->ntimestep == output->next) fuse_integrate = 0;
  else if (timer->has_timeout()) fuse_integrate = 0;
  else if (!((ModifyKokkos*)modify)->check_fuse_integrate()) fuse_integrate = 0;
}<|MERGE_RESOLUTION|>--- conflicted
+++ resolved
@@ -299,12 +299,8 @@
     // initial time integration
 
     timer->stamp();
-<<<<<<< HEAD
-    modify->initial_integrate(vflag);
-=======
     if (!fuse_integrate)
       modify->initial_integrate(vflag);
->>>>>>> 554db7da
     if (n_post_integrate) modify->post_integrate();
     timer->stamp(Timer::MODIFY);
 
