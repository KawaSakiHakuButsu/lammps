--- conflicted
+++ resolved
@@ -93,354 +93,10 @@
 
 void AtomVecSpin::data_atom_post(int ilocal)
 {
-<<<<<<< HEAD
-  int m = 1;
-  buf[m++] = x[i][0];
-  buf[m++] = x[i][1];
-  buf[m++] = x[i][2];
-  buf[m++] = v[i][0];
-  buf[m++] = v[i][1];
-  buf[m++] = v[i][2];
-  buf[m++] = ubuf(tag[i]).d;
-  buf[m++] = ubuf(type[i]).d;
-  buf[m++] = ubuf(mask[i]).d;
-  buf[m++] = ubuf(image[i]).d;
-
-  buf[m++] = sp[i][0];
-  buf[m++] = sp[i][1];
-  buf[m++] = sp[i][2];
-  buf[m++] = sp[i][3];
-
-  if (atom->nextra_grow)
-    for (int iextra = 0; iextra < atom->nextra_grow; iextra++)
-      m += modify->fix[atom->extra_grow[iextra]]->pack_exchange(i,&buf[m]);
-
-  buf[0] = m;
-  return m;
-}
-
-/* ---------------------------------------------------------------------- */
-
-int AtomVecSpin::unpack_exchange(double *buf)
-{
-  int nlocal = atom->nlocal;
-  if (nlocal == nmax) grow(0);
-
-  int m = 1;
-  x[nlocal][0] = buf[m++];
-  x[nlocal][1] = buf[m++];
-  x[nlocal][2] = buf[m++];
-  v[nlocal][0] = buf[m++];
-  v[nlocal][1] = buf[m++];
-  v[nlocal][2] = buf[m++];
-  tag[nlocal] = (tagint) ubuf(buf[m++]).i;
-  type[nlocal] = (int) ubuf(buf[m++]).i;
-  mask[nlocal] = (int) ubuf(buf[m++]).i;
-  image[nlocal] = (imageint) ubuf(buf[m++]).i;
-
-  sp[nlocal][0] = buf[m++];
-  sp[nlocal][1] = buf[m++];
-  sp[nlocal][2] = buf[m++];
-  sp[nlocal][3] = buf[m++];
-
-  if (atom->nextra_grow)
-    for (int iextra = 0; iextra < atom->nextra_grow; iextra++)
-      m += modify->fix[atom->extra_grow[iextra]]->
-        unpack_exchange(nlocal,&buf[m]);
-
-  atom->nlocal++;
-
-  return m;
-}
-
-/* ----------------------------------------------------------------------
-   size of restart data for all atoms owned by this proc
-   include extra data stored by fixes
-------------------------------------------------------------------------- */
-
-int AtomVecSpin::size_restart()
-{
-  int i;
-
-  int nlocal = atom->nlocal;
-  int n = 15 * nlocal;
-
-  if (atom->nextra_restart)
-    for (int iextra = 0; iextra < atom->nextra_restart; iextra++)
-      for (i = 0; i < nlocal; i++)
-        n += modify->fix[atom->extra_restart[iextra]]->size_restart(i);
-
-  return n;
-}
-
-/* ----------------------------------------------------------------------
-   pack atom I's data for restart file including extra quantities
-   xyz must be 1st 3 values, so that read_restart can test on them
-   molecular types may be negative, but write as positive
-------------------------------------------------------------------------- */
-
-int AtomVecSpin::pack_restart(int i, double *buf)
-{
-  int m = 1;
-
-  buf[m++] = x[i][0];
-  buf[m++] = x[i][1];
-  buf[m++] = x[i][2];
-  buf[m++] = ubuf(tag[i]).d;
-  buf[m++] = ubuf(type[i]).d;
-  buf[m++] = ubuf(mask[i]).d;
-  buf[m++] = ubuf(image[i]).d;
-  buf[m++] = v[i][0];
-  buf[m++] = v[i][1];
-  buf[m++] = v[i][2];
-
-  buf[m++] = sp[i][0];
-  buf[m++] = sp[i][1];
-  buf[m++] = sp[i][2];
-  buf[m++] = sp[i][3];
-
-  if (atom->nextra_restart)
-    for (int iextra = 0; iextra < atom->nextra_restart; iextra++)
-      m += modify->fix[atom->extra_restart[iextra]]->pack_restart(i,&buf[m]);
-
-  buf[0] = m;
-  return m;
-}
-
-/* ----------------------------------------------------------------------
-   unpack data for one atom from restart file including extra quantities
-------------------------------------------------------------------------- */
-
-int AtomVecSpin::unpack_restart(double *buf)
-{
-  int nlocal = atom->nlocal;
-  if (nlocal == nmax) {
-    grow(0);
-    if (atom->nextra_store)
-      memory->grow(atom->extra,nmax,atom->nextra_store,"atom:extra");
-  }
-
-  int m = 1;
-  x[nlocal][0] = buf[m++];
-  x[nlocal][1] = buf[m++];
-  x[nlocal][2] = buf[m++];
-  tag[nlocal] = (tagint) ubuf(buf[m++]).i;
-  type[nlocal] = (int) ubuf(buf[m++]).i;
-  mask[nlocal] = (int) ubuf(buf[m++]).i;
-  image[nlocal] = (imageint) ubuf(buf[m++]).i;
-  v[nlocal][0] = buf[m++];
-  v[nlocal][1] = buf[m++];
-  v[nlocal][2] = buf[m++];
-
-  sp[nlocal][0] = buf[m++];
-  sp[nlocal][1] = buf[m++];
-  sp[nlocal][2] = buf[m++];
-  sp[nlocal][3] = buf[m++];
-
-  double **extra = atom->extra;
-  if (atom->nextra_store) {
-    int size = static_cast<int> (buf[0]) - m;
-    for (int i = 0; i < size; i++) extra[nlocal][i] = buf[m++];
-  }
-
-  atom->nlocal++;
-  return m;
-}
-
-/* ----------------------------------------------------------------------
-   create one atom of itype at coord
-   set other values to defaults
-------------------------------------------------------------------------- */
-
-void AtomVecSpin::create_atom(int itype, double *coord)
-{
-
-  int nlocal = atom->nlocal;
-  if (nlocal == nmax) grow(0);
-
-  tag[nlocal] = 0;
-  type[nlocal] = itype;
-  x[nlocal][0] = coord[0];
-  x[nlocal][1] = coord[1];
-  x[nlocal][2] = coord[2];
-  mask[nlocal] = 1;
-  image[nlocal] = ((imageint) IMGMAX << IMG2BITS) |
-    ((imageint) IMGMAX << IMGBITS) | IMGMAX;
-  v[nlocal][0] = 0.0;
-  v[nlocal][1] = 0.0;
-  v[nlocal][2] = 0.0;
-
-  sp[nlocal][0] = 0.0;
-  sp[nlocal][1] = 0.0;
-  sp[nlocal][2] = 0.0;
-  sp[nlocal][3] = 0.0;
-
-  atom->nlocal++;
-}
-
-/* ----------------------------------------------------------------------
-   unpack one line from Atoms section of data file
-   initialize other atom quantities
-------------------------------------------------------------------------- */
-
-void AtomVecSpin::data_atom(double *coord, imageint imagetmp, char **values)
-{
-  int nlocal = atom->nlocal;
-  if (nlocal == nmax) grow(0);
-
-  tag[nlocal] = ATOTAGINT(values[0]);
-  type[nlocal] = atoi(values[1]);
-  if (type[nlocal] <= 0 || type[nlocal] > atom->ntypes)
-    error->one(FLERR,"Invalid atom type in Atoms section of data file");
-
-  x[nlocal][0] = coord[0];
-  x[nlocal][1] = coord[1];
-  x[nlocal][2] = coord[2];
-
-  sp[nlocal][3] = atof(values[2]);
-  sp[nlocal][0] = atof(values[6]);
-  sp[nlocal][1] = atof(values[7]);
-  sp[nlocal][2] = atof(values[8]);
-  double inorm = 1.0/sqrt(sp[nlocal][0]*sp[nlocal][0] +
-                          sp[nlocal][1]*sp[nlocal][1] +
-                          sp[nlocal][2]*sp[nlocal][2]);
-  sp[nlocal][0] *= inorm;
-  sp[nlocal][1] *= inorm;
-  sp[nlocal][2] *= inorm;
-
-  image[nlocal] = imagetmp;
-
-  mask[nlocal] = 1;
-  v[nlocal][0] = 0.0;
-  v[nlocal][1] = 0.0;
-  v[nlocal][2] = 0.0;
-
-  atom->nlocal++;
-}
-
-/* ----------------------------------------------------------------------
-   unpack hybrid quantities from one line in Atoms section of data file
-   initialize other atom quantities for this sub-style
-------------------------------------------------------------------------- */
-
-int AtomVecSpin::data_atom_hybrid(int nlocal, char **values)
-{
-
-  sp[nlocal][0] = atof(values[0]);
-  sp[nlocal][1] = atof(values[1]);
-  sp[nlocal][2] = atof(values[2]);
-  double inorm = 1.0/sqrt(sp[nlocal][0]*sp[nlocal][0] +
-                          sp[nlocal][1]*sp[nlocal][1] +
-                          sp[nlocal][2]*sp[nlocal][2]);
-  sp[nlocal][0] *= inorm;
-  sp[nlocal][1] *= inorm;
-  sp[nlocal][2] *= inorm;
-  sp[nlocal][3] = atof(values[3]);
-
-  return 4;
-}
-
-/* ----------------------------------------------------------------------
-   pack atom info for data file including 3 image flags
-------------------------------------------------------------------------- */
-
-void AtomVecSpin::pack_data(double **buf)
-{
-  int nlocal = atom->nlocal;
-  for (int i = 0; i < nlocal; i++) {
-    buf[i][0] = ubuf(tag[i]).d;
-    buf[i][1] = ubuf(type[i]).d;
-    buf[i][2] = sp[i][3];
-    buf[i][3] = x[i][0];
-    buf[i][4] = x[i][1];
-    buf[i][5] = x[i][2];
-    buf[i][6] = sp[i][0];
-    buf[i][7] = sp[i][1];
-    buf[i][8] = sp[i][2];
-    buf[i][9] = ubuf((image[i] & IMGMASK) - IMGMAX).d;
-    buf[i][10] = ubuf((image[i] >> IMGBITS & IMGMASK) - IMGMAX).d;
-    buf[i][11] = ubuf((image[i] >> IMG2BITS) - IMGMAX).d;
-  }
-}
-
-/* ----------------------------------------------------------------------
-   pack hybrid atom info for data file
-------------------------------------------------------------------------- */
-
-int AtomVecSpin::pack_data_hybrid(int i, double *buf)
-{
-  buf[0] = sp[i][0];
-  buf[1] = sp[i][1];
-  buf[2] = sp[i][2];
-  buf[3] = sp[i][3];
-  return 4;
-}
-
-/* ----------------------------------------------------------------------
-   write atom info to data file including 3 image flags
-------------------------------------------------------------------------- */
-
-void AtomVecSpin::write_data(FILE *fp, int n, double **buf)
-{
-  for (int i = 0; i < n; i++)
-    fprintf(fp,TAGINT_FORMAT \
-            " %d %-1.16e %-1.16e %-1.16e %-1.16e %-1.16e %-1.16e "
-            "%-1.16e %d %d %d\n",
-            (tagint) ubuf(buf[i][0]).i,(int) ubuf(buf[i][1]).i,
-            buf[i][2],buf[i][3],buf[i][4],
-            buf[i][5],buf[i][6],buf[i][7],buf[i][8],
-            (int) ubuf(buf[i][9]).i,(int) ubuf(buf[i][10]).i,
-            (int) ubuf(buf[i][11]).i);
-}
-
-/* ----------------------------------------------------------------------
-   write hybrid atom info to data file
-------------------------------------------------------------------------- */
-
-int AtomVecSpin::write_data_hybrid(FILE *fp, double *buf)
-{
-  fprintf(fp," %-1.16e %-1.16e %-1.16e %-1.16e %-1.16e",buf[0],buf[1],buf[2],buf[3],buf[4]);
-  return 4;
-}
-
-/* ----------------------------------------------------------------------
-   return # of bytes of allocated memory
-------------------------------------------------------------------------- */
-
-bigint AtomVecSpin::memory_usage()
-{
-  bigint bytes = 0;
-
-  if (atom->memcheck("tag")) bytes += memory->usage(tag,nmax);
-  if (atom->memcheck("type")) bytes += memory->usage(type,nmax);
-  if (atom->memcheck("mask")) bytes += memory->usage(mask,nmax);
-  if (atom->memcheck("image")) bytes += memory->usage(image,nmax);
-  if (atom->memcheck("x")) bytes += memory->usage(x,nmax,3);
-  if (atom->memcheck("v")) bytes += memory->usage(v,nmax,3);
-  if (atom->memcheck("f")) bytes += memory->usage(f,nmax*comm->nthreads,3);
-
-  if (atom->memcheck("sp")) bytes += memory->usage(sp,nmax,4);
-  if (atom->memcheck("fm")) bytes += memory->usage(fm,nmax*comm->nthreads,3);
-
-  return bytes;
-}
-
-/* ----------------------------------------------------------------------
-   clear all forces (mech and mag)
-------------------------------------------------------------------------- */
-
-void AtomVecSpin::force_clear(int /*n*/, size_t nbytes)
-{
-  memset(&atom->f[0][0],0,3*nbytes);
-  memset(&atom->fm[0][0],0,3*nbytes);
-}
-
-=======
   double *sp_one = sp[ilocal];
   double norm =
     1.0/sqrt(sp_one[0]*sp_one[0] + sp_one[1]*sp_one[1] + sp_one[2]*sp_one[2]);
   sp_one[0] *= norm;
   sp_one[1] *= norm;
   sp_one[2] *= norm;
-}
->>>>>>> 5e3fe197
+}