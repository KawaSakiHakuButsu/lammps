--- conflicted
+++ resolved
@@ -214,11 +214,7 @@
   // require newton pair off if _particle_split < 1
 
   if (force->newton_pair == 1 && _particle_split < 1)
-<<<<<<< HEAD
-    error->all(FLERR,"Cannot use newton pair on for split less than 1");
-=======
     error->all(FLERR,"Cannot use newton pair on for split less than 1 for now");
->>>>>>> a88efcbb
 
   if (pair_only_flag) {
     lmp->suffixp = lmp->suffix;
@@ -341,26 +337,6 @@
   force->pair->virial[4] += lvirial[4];
   force->pair->virial[5] += lvirial[5];
 
-<<<<<<< HEAD
-  // for newton pair off: force->pair->vflag_fdotr = 0
-  //    which has been the case so far, virial_fdotr_compute() is never called
-  // for newton pair on: force->pair->vflag_fdotr = 1
-  //    for neigh yes: full neighbor lists are built on the device
-  //    for neigh no: full neighbor lists are built on the host
-  //       either way the virial is tallied to force->pair->virial as above
-  //    so as long as _particle_split == 1 
-  //    no need to call force->pair->virial_fdotr_compute();
-  //    If _particle_split < 1, the local atom forces computed by
-  //      the gpu pair styles on the host (cpu_compute()) got tallied
-  //      by comm->reverse_comm() (which is done before this post_force() function).
-  //      A call to force->pair->virial_fdotr_compute() would double count
-  //      the virial from the local atoms on the host.
-  // Here a possible workaround is to comment out the below command
-  //   while enforcing newton pair off for _particle_split < 1.
-
-  //if (force->pair->vflag_fdotr) force->pair->virial_fdotr_compute();
-=======
->>>>>>> a88efcbb
   timer->stamp(Timer::PAIR);
 }
 
