/* ----------------------------------------------------------------------
   LAMMPS - Large-scale Atomic/Molecular Massively Parallel Simulator
   http://lammps.sandia.gov, Sandia National Laboratories
   Steve Plimpton, sjplimp@sandia.gov

   Copyright (2003) Sandia Corporation.  Under the terms of Contract
   DE-AC04-94AL85000 with Sandia Corporation, the U.S. Government retains
   certain rights in this software.  This software is distributed under
   the GNU General Public License.

   See the README file in the top-level LAMMPS directory.
------------------------------------------------------------------------- */

#include "pair_amoeba.h"
#include <cmath>
#include <cstring>
#include "amoeba_convolution.h"
#include "atom.h"
#include "domain.h"
#include "comm.h"
#include "neigh_list.h"
#include "fft3d_wrap.h"
#include "math_const.h"
#include "memory.h"

// DEBUG

#include "error.h"

using namespace LAMMPS_NS;
using namespace MathConst;

enum{FIELD,ZRSD,TORQUE,UFLD};                          // reverse comm
enum{MUTUAL,OPT,TCG,DIRECT};
enum{VDWL,REPULSE,QFER,DISP,MPOLE,POLAR,USOLV,DISP_LONG,MPOLE_LONG,POLAR_LONG};

/* ----------------------------------------------------------------------
   polar = induced dipole polarization
   adapted from Tinker epolar1d() routine
------------------------------------------------------------------------- */

void PairAmoeba::polar()
{
  int i,j,ii;
  int ix,iy,iz;
  double felec,term;
  double dix,diy,diz;
  double uix,uiy,uiz;
  double xd,yd,zd;
  double xq,yq,zq;
  double xu,yu,zu;
  double xup,yup,zup;
  double xv,yv,zv,vterm;
  double xufield,yufield,zufield;
  double xix,yix,zix;
  double xiy,yiy,ziy;
  double xiz,yiz,ziz;
  double vxx,vyy,vzz;
  double vxy,vxz,vyz;
  double fix[3],fiy[3],fiz[3];
  double tep[3];

  // set cutoffs, taper coeffs, and PME params
  
  if (use_ewald) choose(POLAR_LONG);
  else choose(POLAR);

  // owned atoms

  double **x = atom->x;
  double **f = atom->f;
  int nlocal = atom->nlocal;

  // set the energy unit conversion factor

  felec = electric / am_dielectric;

  // compute the total induced dipole polarization energy

  polar_energy();

  // compute the real space part of the dipole interactions

  if (polar_rspace_flag) polar_real();

  // compute the reciprocal space part of dipole interactions

  if (polar_kspace_flag) polar_kspace();

  // compute the Ewald self-energy torque and virial terms

  term = (4.0/3.0) * felec * pow(aewald,3.0) / MY_PIS;

  for (i = 0; i < nlocal; i++) {
    dix = rpole[i][1];
    diy = rpole[i][2];
    diz = rpole[i][3];
    uix = 0.5 * (uind[i][0]+uinp[i][0]);
    uiy = 0.5 * (uind[i][1]+uinp[i][1]);
    uiz = 0.5 * (uind[i][2]+uinp[i][2]);
    tep[0] = term * (diy*uiz-diz*uiy);
    tep[1] = term * (diz*uix-dix*uiz);
    tep[2] = term * (dix*uiy-diy*uix);

    torque2force(i,tep,fix,fiy,fiz,f);

    iz = zaxis2local[i];
    ix = xaxis2local[i];
    iy = yaxis2local[i];

    xiz = x[iz][0] - x[i][0];
    yiz = x[iz][1] - x[i][1];
    ziz = x[iz][2] - x[i][2];
    xix = x[ix][0] - x[i][0];
    yix = x[ix][1] - x[i][1];
    zix = x[ix][2] - x[i][2];
    xiy = x[iy][0] - x[i][0];
    yiy = x[iy][1] - x[i][1];
    ziy = x[iy][2] - x[i][2];

    vxx = xix*fix[0] + xiy*fiy[0] + xiz*fiz[0];
    vyy = yix*fix[1] + yiy*fiy[1] + yiz*fiz[1];
    vzz = zix*fix[2] + ziy*fiy[2] + ziz*fiz[2];

    vxy = 0.5 * (yix*fix[0] + yiy*fiy[0] + yiz*fiz[0] + 
                 xix*fix[1] + xiy*fiy[1] + xiz*fiz[1]);
    vxz = 0.5 * (zix*fix[0] + ziy*fiy[0] + ziz*fiz[0] + 
                 xix*fix[2] + xiy*fiy[2] + xiz*fiz[2]);
    vyz = 0.5 * (zix*fix[1] + ziy*fiy[1] + ziz*fiz[1] + 
                 yix*fix[2] + yiy*fiy[2] + yiz*fiz[2]);

    virpolar[0] += vxx;
    virpolar[1] += vyy;
    virpolar[2] += vzz;
    virpolar[3] += vxy;
    virpolar[4] += vxz;
    virpolar[5] += vyz;
  }

  // clean up
  // qfac was allocated in induce
  
  if (use_ewald) memory->destroy(qfac);
}

/* ----------------------------------------------------------------------
   polar_energy = inducded dipole polarization energy
   adapted from Tinker epolar1e() routine
------------------------------------------------------------------------- */

void PairAmoeba::polar_energy()
{
  int i,j,ii,itype;
  double e,felec,fi,term;
  double xd,yd,zd;
  double xu,yu,zu;
  double dix,diy,diz;
  double uix,uiy,uiz;

  // owned atoms

  double **x = atom->x;
  int nlocal = atom->nlocal;

  // set the energy unit conversion factor

  felec = -0.5 * electric / am_dielectric;

  // get polarization energy via induced dipoles times field

  for (i = 0; i < nlocal; i++) {
    itype = amtype[i];
    fi = felec / polarity[itype];
    e = 0.0;
    for (j = 0; j < 3; j++) 
      e += fi*uind[i][j]*udirp[i][j];
    epolar += e;
  }
}

/* ----------------------------------------------------------------------
   polar_real = real-space portion of induced dipole polarization
   adapted from Tinker epreal1d() routine
------------------------------------------------------------------------- */

void PairAmoeba::polar_real()
{
  int i,j,k,m,ii,jj,jextra,itype,jtype,iclass,jclass,igroup,jgroup;
  int ix,iy,iz;
  double felec,bfac;
  double alsq2,alsq2n;
  double exp2a,ralpha;
  double damp,expdamp;
  double pdi,pti,ddi;
  double pgamma;
  double temp3,temp5,temp7;
  double sc3,sc5,sc7;
  double psc3,psc5,psc7;
  double dsc3,dsc5,dsc7;
  double usc3,usc5;
  double psr3,psr5,psr7;
  double dsr3,dsr5,dsr7;
  double usr3,usr5;
  double rr3core,rr5core;
  double rr3i,rr5i;
  double rr7i,rr9i;
  double rr3k,rr5k;
  double rr7k,rr9k;
  double rr5ik,rr7ik;
  double xi,yi,zi;
  double xr,yr,zr;
  double r,r2,rr1,rr3;
  double rr5,rr7,rr9;
  double ci,dix,diy,diz;
  double qixx,qixy,qixz;
  double qiyy,qiyz,qizz;
  double uix,uiy,uiz;
  double uixp,uiyp,uizp;
  double ck,dkx,dky,dkz;
  double qkxx,qkxy,qkxz;
  double qkyy,qkyz,qkzz;
  double ukx,uky,ukz;
  double ukxp,ukyp,ukzp;
  double dir,uir,uirp;
  double dkr,ukr,ukrp;
  double qix,qiy,qiz,qir;
  double qkx,qky,qkz,qkr;
  double corei,corek;
  double vali,valk;
  double alphai,alphak;
  double uirm,ukrm;
  double uirt,ukrt;
  double tuir,tukr;
  double tixx,tiyy,tizz;
  double tixy,tixz,tiyz;
  double tkxx,tkyy,tkzz;
  double tkxy,tkxz,tkyz;
  double tix3,tiy3,tiz3;
  double tix5,tiy5,tiz5;
  double tkx3,tky3,tkz3;
  double tkx5,tky5,tkz5;
  double term1,term2,term3;
  double term4,term5;
  double term6,term7;
  double term1core;
  double term1i,term2i,term3i;
  double term4i,term5i,term6i;
  double term7i,term8i;
  double term1k,term2k,term3k;
  double term4k,term5k,term6k;
  double term7k,term8k;
  double depx,depy,depz;
  double frcx,frcy,frcz;
  double xix,yix,zix;
  double xiy,yiy,ziy;
  double xiz,yiz,ziz;
  double vxx,vyy,vzz;
  double vxy,vxz,vyz;
  double factor_pscale,factor_dscale,factor_uscale,factor_wscale;
  double rc3[3],rc5[3],rc7[3];
  double prc3[3],prc5[3],prc7[3];
  double drc3[3],drc5[3],drc7[3];
  double urc3[3],urc5[3],tep[3];
  double fix[3],fiy[3],fiz[3];
  double uax[3],uay[3],uaz[3];
  double ubx[3],uby[3],ubz[3];
  double uaxp[3],uayp[3],uazp[3];
  double ubxp[3],ubyp[3],ubzp[3];
  double dmpi[9],dmpk[9];
  double dmpik[9];
  double bn[5];

  int inum,jnum;
  int *ilist,*jlist,*numneigh,**firstneigh;

  // owned atoms

  pval = atom->dvector[index_pval];

  double **x = atom->x;
  double **f = atom->f;
  int nlocal = atom->nlocal;
  int nall = nlocal + atom->nghost;

  // initialize ufld,dulfd to zero for owned and ghost atoms

  for (i = 0; i < nall; i++)
    for (j = 0; j < 3; j++)
      ufld[i][j] = 0.0;

  for (i = 0; i < nall; i++)
    for (j = 0; j < 6; j++)
      dufld[i][j] = 0.0;

  // neigh list

  inum = list->inum;
  ilist = list->ilist;
  numneigh = list->numneigh;
  firstneigh = list->firstneigh;

  // set the energy unit conversion factor
  // NOTE: why 1/2 ?
  
  felec = 0.5 * electric / am_dielectric;

  // compute the dipole polarization gradient components

  for (ii = 0; ii < inum; ii++) {
    i = ilist[ii];
    itype = amtype[i];
    iclass = amtype2class[itype];
    igroup = amgroup[i];
    jlist = firstneigh[i];
    jnum = numneigh[i];

    xi = x[i][0];
    yi = x[i][1];
    zi = x[i][2];
    ci = rpole[i][0];
    dix = rpole[i][1];
    diy = rpole[i][2];
    diz = rpole[i][3];
    qixx = rpole[i][4];
    qixy = rpole[i][5];
    qixz = rpole[i][6];
    qiyy = rpole[i][8];
    qiyz = rpole[i][9];
    qizz = rpole[i][12];
    uix = uind[i][0];
    uiy = uind[i][1];
    uiz = uind[i][2];
    uixp = uinp[i][0];
    uiyp = uinp[i][1];
    uizp = uinp[i][2];
    for (m = 0; m < tcgnab; m++) {
      uax[m] = uad[m][i][0];
      uay[m] = uad[m][i][1];
      uaz[m] = uad[m][i][2];
      uaxp[m] = uap[m][i][0];
      uayp[m] = uap[m][i][1];
      uazp[m] = uap[m][i][2];
      ubx[m] = ubd[m][i][0];
      uby[m] = ubd[m][i][1];
      ubz[m] = ubd[m][i][2];
      ubxp[m] = ubp[m][i][0];
      ubyp[m] = ubp[m][i][1];
      ubzp[m] = ubp[m][i][2];
    }

    if (amoeba) {
      pdi = pdamp[itype];
      pti = thole[itype];
      ddi = dirdamp[itype];
    } else if (hippo) {
      corei = pcore[iclass];
      alphai = palpha[iclass];
      vali = pval[i];
    }

    // evaluate all sites within the cutoff distance

    for (jj = 0; jj < jnum; jj++) {
      jextra = jlist[jj];
      j = jextra & NEIGHMASK15;

      xr = x[j][0] - xi;
      yr = x[j][1] - yi;
      zr = x[j][2] - zi;
      r2 = xr*xr + yr*yr + zr*zr;

      if (r2 > off2) continue; 

      jtype = amtype[j];
      jclass = amtype2class[jtype];
      jgroup = amgroup[j];

      if (amoeba) {
	factor_wscale = special_polar_wscale[sbmask15(jextra)];
	if (igroup == jgroup) {
	  factor_pscale = special_polar_piscale[sbmask15(jextra)];
	  factor_dscale = polar_dscale;
	  factor_uscale = polar_uscale;
	} else {
	  factor_pscale = special_polar_pscale[sbmask15(jextra)];
	  factor_dscale = factor_uscale = 1.0;
	}
	
      } else if (hippo) {
	factor_wscale = special_polar_wscale[sbmask15(jextra)];
	if (igroup == jgroup) {
	  factor_dscale = factor_pscale = special_polar_piscale[sbmask15(jextra)];
	  factor_uscale = polar_uscale;
	} else {
	  factor_dscale = factor_pscale = special_polar_pscale[sbmask15(jextra)];
	  factor_uscale = 1.0;
	}
      }
      //if (i == 12 && j < 20) printf("j = %d: r = %f; factor_wscale = %f\n", j, sqrt(r2), factor_wscale);
      r = sqrt(r2);
      ck = rpole[j][0];
      dkx = rpole[j][1];
      dky = rpole[j][2];
      dkz = rpole[j][3];
      qkxx = rpole[j][4];
      qkxy = rpole[j][5];
      qkxz = rpole[j][6];
      qkyy = rpole[j][8];
      qkyz = rpole[j][9];
      qkzz = rpole[j][12];
      ukx = uind[j][0];
      uky = uind[j][1];
      ukz = uind[j][2];
      ukxp = uinp[j][0];
      ukyp = uinp[j][1];
      ukzp = uinp[j][2];

      // intermediates involving moments and separation distance

      dir = dix*xr + diy*yr + diz*zr;
      qix = qixx*xr + qixy*yr + qixz*zr;
      qiy = qixy*xr + qiyy*yr + qiyz*zr;
      qiz = qixz*xr + qiyz*yr + qizz*zr;
      qir = qix*xr + qiy*yr + qiz*zr;
      dkr = dkx*xr + dky*yr + dkz*zr;
      qkx = qkxx*xr + qkxy*yr + qkxz*zr;
      qky = qkxy*xr + qkyy*yr + qkyz*zr;
      qkz = qkxz*xr + qkyz*yr + qkzz*zr;
      qkr = qkx*xr + qky*yr + qkz*zr;
      uir = uix*xr + uiy*yr + uiz*zr;
      uirp = uixp*xr + uiyp*yr + uizp*zr;
      ukr = ukx*xr + uky*yr + ukz*zr;
      ukrp = ukxp*xr + ukyp*yr + ukzp*zr;

      // get reciprocal distance terms for this interaction

      rr1 = felec / r;
      rr3 = rr1 / r2;
      rr5 = 3.0 * rr3 / r2;
      rr7 = 5.0 * rr5 / r2;
      rr9 = 7.0 * rr7 / r2;

      // calculate the real space Ewald error function terms

      ralpha = aewald * r;
      bn[0] = erfc(ralpha) / r;
      alsq2 = 2.0 * aewald*aewald;
      alsq2n = 0.0;
      if (aewald > 0.0) alsq2n = 1.0 / (MY_PIS*aewald);
      exp2a = exp(-ralpha*ralpha);

      for (m = 1; m <= 4; m++) {
        bfac = (double) (m+m-1);
        alsq2n = alsq2 * alsq2n;
        bn[m] = (bfac*bn[m-1]+alsq2n*exp2a) / r2;
      }
      for (m = 0; m < 5; m++) bn[m] *= felec;

      // apply Thole polarization damping to scale factors

      sc3 = 1.0;
      sc5 = 1.0;
      sc7 = 1.0;
      for (k = 0; k < 3; k++) {
        rc3[k] = 0.0;
        rc5[k] = 0.0;
        rc7[k] = 0.0;
      }

      // apply Thole polarization damping to scale factors

      if (amoeba) {
        damp = pdi * pdamp[jtype];
        if (damp != 0.0) {
          pgamma = MIN(pti,thole[jtype]);
          damp = pgamma * pow(r/damp,3.0);
          if (damp < 50.0) {
            expdamp = exp(-damp);
            sc3 = 1.0 - expdamp;
            sc5 = 1.0 - (1.0+damp)*expdamp;
            sc7 = 1.0 - (1.0+damp+0.6*damp*damp) * expdamp;
            temp3 = 3.0 * damp * expdamp / r2;
            temp5 = damp;
            temp7 = -0.2 + 0.6*damp;
            rc3[0] = xr * temp3;
            rc3[1] = yr * temp3;
            rc3[2] = zr * temp3;
            rc5[0] = rc3[0] * temp5;
            rc5[1] = rc3[1] * temp5;
            rc5[2] = rc3[2] * temp5;
            rc7[0] = rc5[0] * temp7;
            rc7[1] = rc5[1] * temp7;
            rc7[2] = rc5[2] * temp7;
          }

          psc3 = 1.0 - sc3*factor_pscale;
          psc5 = 1.0 - sc5*factor_pscale;
          psc7 = 1.0 - sc7*factor_pscale;
          dsc3 = 1.0 - sc3*factor_dscale;
          dsc5 = 1.0 - sc5*factor_dscale;
          dsc7 = 1.0 - sc7*factor_dscale;
          usc3 = 1.0 - sc3*factor_uscale;
          usc5 = 1.0 - sc5*factor_uscale;
          psr3 = bn[1] - psc3*rr3;
          psr5 = bn[2] - psc5*rr5;
          psr7 = bn[3] - psc7*rr7;
          dsr3 = bn[1] - dsc3*rr3;
          dsr5 = bn[2] - dsc5*rr5;
          dsr7 = bn[3] - dsc7*rr7;
          usr3 = bn[1] - usc3*rr3;
          usr5 = bn[2] - usc5*rr5;
          for (k = 0; k < 3; k++) {
            prc3[k] = rc3[k] * factor_pscale;
            prc5[k] = rc5[k] * factor_pscale;
            prc7[k] = rc7[k] * factor_pscale;
            drc3[k] = rc3[k] * factor_dscale;
            drc5[k] = rc5[k] * factor_dscale;
            drc7[k] = rc7[k] * factor_dscale;
            urc3[k] = rc3[k] * factor_uscale;
            urc5[k] = rc5[k] * factor_uscale;
          }
        }

      // apply charge penetration damping to scale factors

      } else if (hippo) {
        corek = pcore[jclass];
        alphak = palpha[jclass];
        valk = pval[j];
        damppole(r,9,alphai,alphak,dmpi,dmpk,dmpik);
        rr3core = bn[1] - (1.0-factor_dscale)*rr3;
        rr5core = bn[2] - (1.0-factor_dscale)*rr5;
        rr3i = bn[1] - (1.0-factor_dscale*dmpi[2])*rr3;
        rr5i = bn[2] - (1.0-factor_dscale*dmpi[4])*rr5;
        rr7i = bn[3] - (1.0-factor_dscale*dmpi[6])*rr7;
        rr9i = bn[4] - (1.0-factor_dscale*dmpi[8])*rr9;
        rr3k = bn[1] - (1.0-factor_dscale*dmpk[2])*rr3;
        rr5k = bn[2] - (1.0-factor_dscale*dmpk[4])*rr5;
        rr7k = bn[3] - (1.0-factor_dscale*dmpk[6])*rr7;
        rr9k = bn[4] - (1.0-factor_dscale*dmpk[8])*rr9;
        rr5ik = bn[2] - (1.0-factor_wscale*dmpik[4])*rr5;
        rr7ik = bn[3] - (1.0-factor_wscale*dmpik[6])*rr7;
      }

      // get the induced dipole field used for dipole torques

      if (amoeba) {
        tix3 = psr3*ukx + dsr3*ukxp;
        tiy3 = psr3*uky + dsr3*ukyp;
        tiz3 = psr3*ukz + dsr3*ukzp;
        tkx3 = psr3*uix + dsr3*uixp;
        tky3 = psr3*uiy + dsr3*uiyp;
        tkz3 = psr3*uiz + dsr3*uizp;
        tuir = -psr5*ukr - dsr5*ukrp;
        tukr = -psr5*uir - dsr5*uirp;
      } else if (hippo) {
        tix3 = 2.0*rr3i*ukx;
        tiy3 = 2.0*rr3i*uky;
        tiz3 = 2.0*rr3i*ukz;
        tkx3 = 2.0*rr3k*uix;
        tky3 = 2.0*rr3k*uiy;
        tkz3 = 2.0*rr3k*uiz;
        tuir = -2.0*rr5i*ukr;
        tukr = -2.0*rr5k*uir;
      }

      ufld[i][0] += tix3 + xr*tuir;
      ufld[i][1] += tiy3 + yr*tuir;
      ufld[i][2] += tiz3 + zr*tuir;
      ufld[j][0] += tkx3 + xr*tukr;
      ufld[j][1] += tky3 + yr*tukr;
      ufld[j][2] += tkz3 + zr*tukr;

      // get induced dipole field gradient used for quadrupole torques
      
      if (amoeba) {
        tix5 = 2.0 * (psr5*ukx+dsr5*ukxp);
        tiy5 = 2.0 * (psr5*uky+dsr5*ukyp);
        tiz5 = 2.0 * (psr5*ukz+dsr5*ukzp);
        tkx5 = 2.0 * (psr5*uix+dsr5*uixp);
        tky5 = 2.0 * (psr5*uiy+dsr5*uiyp);
        tkz5 = 2.0 * (psr5*uiz+dsr5*uizp);
        tuir = -psr7*ukr - dsr7*ukrp;
        tukr = -psr7*uir - dsr7*uirp;
      } else if (hippo) {
        tix5 = 4.0 * (rr5i*ukx);
        tiy5 = 4.0 * (rr5i*uky);
        tiz5 = 4.0 * (rr5i*ukz);
        tkx5 = 4.0 * (rr5k*uix);
        tky5 = 4.0 * (rr5k*uiy);
        tkz5 = 4.0 * (rr5k*uiz);
        tuir = -2.0*rr7i*ukr;
        tukr = -2.0*rr7k*uir;
      }

      dufld[i][0] += xr*tix5 + xr*xr*tuir;
      dufld[i][1] += xr*tiy5 + yr*tix5 + 2.0*xr*yr*tuir;
      dufld[i][2] += yr*tiy5 + yr*yr*tuir;
      dufld[i][3] += xr*tiz5 + zr*tix5 + 2.0*xr*zr*tuir;
      dufld[i][4] += yr*tiz5 + zr*tiy5 + 2.0*yr*zr*tuir;
      dufld[i][5] += zr*tiz5 + zr*zr*tuir;
      dufld[j][0] -= xr*tkx5 + xr*xr*tukr;
      dufld[j][1] -= xr*tky5 + yr*tkx5 + 2.0*xr*yr*tukr;
      dufld[j][2] -= yr*tky5 + yr*yr*tukr;
      dufld[j][3] -= xr*tkz5 + zr*tkx5 + 2.0*xr*zr*tukr;
      dufld[j][4] -= yr*tkz5 + zr*tky5 + 2.0*yr*zr*tukr;
      dufld[j][5] -= zr*tkz5 + zr*zr*tukr;

      // get the dEd/dR terms used for direct polarization force
      
      if (amoeba) {
        term1 = bn[2] - dsc3*rr5;
        term2 = bn[3] - dsc5*rr7;
        term3 = -dsr3 + term1*xr*xr - rr3*xr*drc3[0];
        term4 = rr3*drc3[0] - term1*xr - dsr5*xr;
        term5 = term2*xr*xr - dsr5 - rr5*xr*drc5[0];
        term6 = (bn[4]-dsc7*rr9)*xr*xr - bn[3] - rr7*xr*drc7[0];
        term7 = rr5*drc5[0] - 2.0*bn[3]*xr + (dsc5+1.5*dsc7)*rr7*xr;
        tixx = ci*term3 + dix*term4 + dir*term5 +
	  2.0*dsr5*qixx + (qiy*yr+qiz*zr)*dsc7*rr7 + 2.0*qix*term7 + qir*term6;
        tkxx = ck*term3 - dkx*term4 - dkr*term5 +
	  2.0*dsr5*qkxx + (qky*yr+qkz*zr)*dsc7*rr7 + 2.0*qkx*term7 + qkr*term6;
        term3 = -dsr3 + term1*yr*yr - rr3*yr*drc3[1];
        term4 = rr3*drc3[1] - term1*yr - dsr5*yr;
        term5 = term2*yr*yr - dsr5 - rr5*yr*drc5[1];
        term6 = (bn[4]-dsc7*rr9)*yr*yr - bn[3] - rr7*yr*drc7[1];
        term7 = rr5*drc5[1] - 2.0*bn[3]*yr + (dsc5+1.5*dsc7)*rr7*yr;
        tiyy = ci*term3 + diy*term4 + dir*term5 +
	  2.0*dsr5*qiyy + (qix*xr+qiz*zr)*dsc7*rr7 + 2.0*qiy*term7 + qir*term6;
        tkyy = ck*term3 - dky*term4 - dkr*term5 +
	  2.0*dsr5*qkyy + (qkx*xr+qkz*zr)*dsc7*rr7 + 2.0*qky*term7 + qkr*term6;
        term3 = -dsr3 + term1*zr*zr - rr3*zr*drc3[2];
        term4 = rr3*drc3[2] - term1*zr - dsr5*zr;
        term5 = term2*zr*zr - dsr5 - rr5*zr*drc5[2];
        term6 = (bn[4]-dsc7*rr9)*zr*zr - bn[3] - rr7*zr*drc7[2];
        term7 = rr5*drc5[2] - 2.0*bn[3]*zr + (dsc5+1.5*dsc7)*rr7*zr;
        tizz = ci*term3 + diz*term4 + dir*term5 +
	  2.0*dsr5*qizz + (qix*xr+qiy*yr)*dsc7*rr7 + 2.0*qiz*term7 + qir*term6;
        tkzz = ck*term3 - dkz*term4 - dkr*term5 +
	  2.0*dsr5*qkzz + (qkx*xr+qky*yr)*dsc7*rr7 + 2.0*qkz*term7 + qkr*term6;
        term3 = term1*xr*yr - rr3*yr*drc3[0];
        term4 = rr3*drc3[0] - term1*xr;
        term5 = term2*xr*yr - rr5*yr*drc5[0];
        term6 = (bn[4]-dsc7*rr9)*xr*yr - rr7*yr*drc7[0];
        term7 = rr5*drc5[0] - term2*xr;
        tixy = ci*term3 - dsr5*dix*yr + diy*term4 + dir*term5 +
	  2.0*dsr5*qixy - 2.0*dsr7*yr*qix + 2.0*qiy*term7 + qir*term6;
        tkxy = ck*term3 + dsr5*dkx*yr - dky*term4 - dkr*term5 +
	  2.0*dsr5*qkxy - 2.0*dsr7*yr*qkx + 2.0*qky*term7 + qkr*term6;
        term3 = term1*xr*zr - rr3*zr*drc3[0];
        term5 = term2*xr*zr - rr5*zr*drc5[0];
        term6 = (bn[4]-dsc7*rr9)*xr*zr - rr7*zr*drc7[0];
        tixz = ci*term3 - dsr5*dix*zr + diz*term4 + dir*term5 +
	  2.0*dsr5*qixz - 2.0*dsr7*zr*qix + 2.0*qiz*term7 + qir*term6;
        tkxz = ck*term3 + dsr5*dkx*zr - dkz*term4 - dkr*term5 +
	  2.0*dsr5*qkxz - 2.0*dsr7*zr*qkx + 2.0*qkz*term7 + qkr*term6;
        term3 = term1*yr*zr - rr3*zr*drc3[1];
        term4 = rr3*drc3[1] - term1*yr;
        term5 = term2*yr*zr - rr5*zr*drc5[1];
        term6 = (bn[4]-dsc7*rr9)*yr*zr - rr7*zr*drc7[1];
        term7 = rr5*drc5[1] - term2*yr;
        tiyz = ci*term3 - dsr5*diy*zr + diz*term4 + dir*term5 +
	  2.0*dsr5*qiyz - 2.0*dsr7*zr*qiy + 2.0*qiz*term7 + qir*term6;
        tkyz = ck*term3 + dsr5*dky*zr - dkz*term4 - dkr*term5 +
	  2.0*dsr5*qkyz - 2.0*dsr7*zr*qky + 2.0*qkz*term7 + qkr*term6;
        depx = tixx*ukxp + tixy*ukyp + tixz*ukzp - tkxx*uixp - tkxy*uiyp - tkxz*uizp;
        depy = tixy*ukxp + tiyy*ukyp + tiyz*ukzp - tkxy*uixp - tkyy*uiyp - tkyz*uizp;
        depz = tixz*ukxp + tiyz*ukyp + tizz*ukzp - tkxz*uixp - tkyz*uiyp - tkzz*uizp;
        frcx = depx;
        frcy = depy;
        frcz = depz;

        // get the dEp/dR terms used for direct polarization force
        
        term1 = bn[2] - psc3*rr5;
        term2 = bn[3] - psc5*rr7;
        term3 = -psr3 + term1*xr*xr - rr3*xr*prc3[0];
        term4 = rr3*prc3[0] - term1*xr - psr5*xr;
        term5 = term2*xr*xr - psr5 - rr5*xr*prc5[0];
        term6 = (bn[4]-psc7*rr9)*xr*xr - bn[3] - rr7*xr*prc7[0];
        term7 = rr5*prc5[0] - 2.0*bn[3]*xr + (psc5+1.5*psc7)*rr7*xr;
        tixx = ci*term3 + dix*term4 + dir*term5 +
	  2.0*psr5*qixx + (qiy*yr+qiz*zr)*psc7*rr7 + 2.0*qix*term7 + qir*term6;
        tkxx = ck*term3 - dkx*term4 - dkr*term5 +
	  2.0*psr5*qkxx + (qky*yr+qkz*zr)*psc7*rr7 + 2.0*qkx*term7 + qkr*term6;
        term3 = -psr3 + term1*yr*yr - rr3*yr*prc3[1];
        term4 = rr3*prc3[1] - term1*yr - psr5*yr;
        term5 = term2*yr*yr - psr5 - rr5*yr*prc5[1];
        term6 = (bn[4]-psc7*rr9)*yr*yr - bn[3] - rr7*yr*prc7[1];
        term7 = rr5*prc5[1] - 2.0*bn[3]*yr + (psc5+1.5*psc7)*rr7*yr;
        tiyy = ci*term3 + diy*term4 + dir*term5 +
	  2.0*psr5*qiyy + (qix*xr+qiz*zr)*psc7*rr7 + 2.0*qiy*term7 + qir*term6;
        tkyy = ck*term3 - dky*term4 - dkr*term5 +
	  2.0*psr5*qkyy + (qkx*xr+qkz*zr)*psc7*rr7 + 2.0*qky*term7 + qkr*term6;
        term3 = -psr3 + term1*zr*zr - rr3*zr*prc3[2];
        term4 = rr3*prc3[2] - term1*zr - psr5*zr;
        term5 = term2*zr*zr - psr5 - rr5*zr*prc5[2];
        term6 = (bn[4]-psc7*rr9)*zr*zr - bn[3] - rr7*zr*prc7[2];
        term7 = rr5*prc5[2] - 2.0*bn[3]*zr + (psc5+1.5*psc7)*rr7*zr;
        tizz = ci*term3 + diz*term4 + dir*term5 +
	  2.0*psr5*qizz + (qix*xr+qiy*yr)*psc7*rr7 + 2.0*qiz*term7 + qir*term6;
        tkzz = ck*term3 - dkz*term4 - dkr*term5 +
	  2.0*psr5*qkzz + (qkx*xr+qky*yr)*psc7*rr7 + 2.0*qkz*term7 + qkr*term6;
        term3 = term1*xr*yr - rr3*yr*prc3[0];
        term4 = rr3*prc3[0] - term1*xr;
        term5 = term2*xr*yr - rr5*yr*prc5[0];
        term6 = (bn[4]-psc7*rr9)*xr*yr - rr7*yr*prc7[0];
        term7 = rr5*prc5[0] - term2*xr;
        tixy = ci*term3 - psr5*dix*yr + diy*term4 + dir*term5 +
	  2.0*psr5*qixy - 2.0*psr7*yr*qix + 2.0*qiy*term7 + qir*term6;
        tkxy = ck*term3 + psr5*dkx*yr - dky*term4 - dkr*term5 +
	  2.0*psr5*qkxy - 2.0*psr7*yr*qkx + 2.0*qky*term7 + qkr*term6;
        term3 = term1*xr*zr - rr3*zr*prc3[0];
        term5 = term2*xr*zr - rr5*zr*prc5[0];
        term6 = (bn[4]-psc7*rr9)*xr*zr - rr7*zr*prc7[0];
        tixz = ci*term3 - psr5*dix*zr + diz*term4 + dir*term5 +
	  2.0*psr5*qixz - 2.0*psr7*zr*qix + 2.0*qiz*term7 + qir*term6;
        tkxz = ck*term3 + psr5*dkx*zr - dkz*term4 - dkr*term5 +
	  2.0*psr5*qkxz - 2.0*psr7*zr*qkx + 2.0*qkz*term7 + qkr*term6;
        term3 = term1*yr*zr - rr3*zr*prc3[1];
        term4 = rr3*prc3[1] - term1*yr;
        term5 = term2*yr*zr - rr5*zr*prc5[1];
        term6 = (bn[4]-psc7*rr9)*yr*zr - rr7*zr*prc7[1];
        term7 = rr5*prc5[1] - term2*yr;
        tiyz = ci*term3 - psr5*diy*zr + diz*term4 + dir*term5 +
	  2.0*psr5*qiyz - 2.0*psr7*zr*qiy + 2.0*qiz*term7 + qir*term6;
        tkyz = ck*term3 + psr5*dky*zr - dkz*term4 - dkr*term5 +
	  2.0*psr5*qkyz - 2.0*psr7*zr*qky + 2.0*qkz*term7 + qkr*term6;
        depx = tixx*ukx + tixy*uky + tixz*ukz - tkxx*uix - tkxy*uiy - tkxz*uiz;
        depy = tixy*ukx + tiyy*uky + tiyz*ukz - tkxy*uix - tkyy*uiy - tkyz*uiz;
        depz = tixz*ukx + tiyz*uky + tizz*ukz - tkxz*uix - tkyz*uiy - tkzz*uiz;
        frcx = frcx + depx;
        frcy = frcy + depy;
        frcz = frcz + depz;

      // get the field gradient for direct polarization force
        
      } else if (hippo) {
        term1i = rr3i - rr5i*xr*xr;
        term1core = rr3core - rr5core*xr*xr;
        term2i = 2.0*rr5i*xr ;
        term3i = rr7i*xr*xr - rr5i;
        term4i = 2.0*rr5i;
        term5i = 5.0*rr7i*xr;
        term6i = rr9i*xr*xr;
        term1k = rr3k - rr5k*xr*xr;
        term2k = 2.0*rr5k*xr;
        term3k = rr7k*xr*xr - rr5k;
        term4k = 2.0*rr5k;
        term5k = 5.0*rr7k*xr;
        term6k = rr9k*xr*xr;
        tixx = vali*term1i + corei*term1core + dix*term2i - dir*term3i -
	  qixx*term4i + qix*term5i - qir*term6i + (qiy*yr+qiz*zr)*rr7i;
        tkxx = valk*term1k + corek*term1core - dkx*term2k + dkr*term3k -
	  qkxx*term4k + qkx*term5k - qkr*term6k + (qky*yr+qkz*zr)*rr7k;
        term1i = rr3i - rr5i*yr*yr;
        term1core = rr3core - rr5core*yr*yr;
        term2i = 2.0*rr5i*yr;
        term3i = rr7i*yr*yr - rr5i;
        term4i = 2.0*rr5i;
        term5i = 5.0*rr7i*yr;
        term6i = rr9i*yr*yr;
        term1k = rr3k - rr5k*yr*yr;
        term2k = 2.0*rr5k*yr;
        term3k = rr7k*yr*yr - rr5k;
        term4k = 2.0*rr5k;
        term5k = 5.0*rr7k*yr;
        term6k = rr9k*yr*yr;
        tiyy = vali*term1i + corei*term1core + diy*term2i - dir*term3i -
	  qiyy*term4i + qiy*term5i - qir*term6i + (qix*xr+qiz*zr)*rr7i;
        tkyy = valk*term1k + corek*term1core - dky*term2k + dkr*term3k -
	  qkyy*term4k + qky*term5k - qkr*term6k + (qkx*xr+qkz*zr)*rr7k;
        term1i = rr3i - rr5i*zr*zr;
        term1core = rr3core - rr5core*zr*zr;
        term2i = 2.0*rr5i*zr;
        term3i = rr7i*zr*zr - rr5i;
        term4i = 2.0*rr5i;
        term5i = 5.0*rr7i*zr;
        term6i = rr9i*zr*zr;
        term1k = rr3k - rr5k*zr*zr;
        term2k = 2.0*rr5k*zr;
        term3k = rr7k*zr*zr - rr5k;
        term4k = 2.0*rr5k;
        term5k = 5.0*rr7k*zr;
        term6k = rr9k*zr*zr;
        tizz = vali*term1i + corei*term1core + diz*term2i - dir*term3i -
	  qizz*term4i + qiz*term5i - qir*term6i + (qix*xr+qiy*yr)*rr7i;
        tkzz = valk*term1k + corek*term1core - dkz*term2k + dkr*term3k -
	  qkzz*term4k + qkz*term5k - qkr*term6k + (qkx*xr+qky*yr)*rr7k;
        term2i = rr5i*xr ;
        term1i = yr * term2i;
        term1core = rr5core*xr*yr;
        term3i = rr5i*yr;
        term4i = yr * (rr7i*xr);
        term5i = 2.0*rr5i;
        term6i = 2.0*rr7i*xr;
        term7i = 2.0*rr7i*yr;
        term8i = yr*rr9i*xr;
        term2k = rr5k*xr;
        term1k = yr * term2k;
        term3k = rr5k*yr;
        term4k = yr * (rr7k*xr);
        term5k = 2.0*rr5k;
        term6k = 2.0*rr7k*xr;
        term7k = 2.0*rr7k*yr;
        term8k = yr*rr9k*xr;
        tixy = -vali*term1i - corei*term1core + diy*term2i + dix*term3i -
	  dir*term4i - qixy*term5i + qiy*term6i + qix*term7i - qir*term8i;
        tkxy = -valk*term1k - corek*term1core - dky*term2k - dkx*term3k +
	  dkr*term4k - qkxy*term5k + qky*term6k + qkx*term7k - qkr*term8k;
        term2i = rr5i*xr;
        term1i = zr * term2i;
        term1core = rr5core*xr*zr;
        term3i = rr5i*zr;
        term4i = zr * (rr7i*xr);
        term5i = 2.0*rr5i;
        term6i = 2.0*rr7i*xr;
        term7i = 2.0*rr7i*zr;
        term8i = zr*rr9i*xr;
        term2k = rr5k*xr;
        term1k = zr * term2k;
        term3k = rr5k*zr;
        term4k = zr * (rr7k*xr);
        term5k = 2.0*rr5k;
        term6k = 2.0*rr7k*xr;
        term7k = 2.0*rr7k*zr;
        term8k = zr*rr9k*xr;
        tixz = -vali*term1i - corei*term1core + diz*term2i + dix*term3i -
	  dir*term4i - qixz*term5i + qiz*term6i + qix*term7i - qir*term8i;
        tkxz = -valk*term1k - corek*term1core - dkz*term2k - dkx*term3k +
	  dkr*term4k - qkxz*term5k + qkz*term6k + qkx*term7k - qkr*term8k;
        term2i = rr5i*yr;
        term1i = zr * term2i;
        term1core = rr5core*yr*zr;
        term3i = rr5i*zr;
        term4i = zr * (rr7i*yr);
        term5i = 2.0*rr5i;
        term6i = 2.0*rr7i*yr;
        term7i = 2.0*rr7i*zr;
        term8i = zr*rr9i*yr;
        term2k = rr5k*yr;
        term1k = zr * term2k;
        term3k = rr5k*zr;
        term4k = zr * (rr7k*yr);
        term5k = 2.0*rr5k;
        term6k = 2.0*rr7k*yr;
        term7k = 2.0*rr7k*zr;
        term8k = zr*rr9k*yr;
        tiyz = -vali*term1i - corei*term1core + diz*term2i + diy*term3i -
	  dir*term4i - qiyz*term5i + qiz*term6i + qiy*term7i - qir*term8i;
        tkyz = -valk*term1k - corek*term1core - dkz*term2k - dky*term3k +
	  dkr*term4k - qkyz*term5k + qkz*term6k + qky*term7k - qkr*term8k;
        depx = tixx*ukx + tixy*uky + tixz*ukz - tkxx*uix - tkxy*uiy - tkxz*uiz;
        depy = tixy*ukx + tiyy*uky + tiyz*ukz - tkxy*uix - tkyy*uiy - tkyz*uiz;
        depz = tixz*ukx + tiyz*uky + tizz*ukz - tkxz*uix - tkyz*uiy - tkzz*uiz;
        frcx = -2.0 * depx;
        frcy = -2.0 * depy;
        frcz = -2.0 * depz;

      }

      // get the dtau/dr terms used for mutual polarization force
      
      if (poltyp == MUTUAL && amoeba) {
        term1 = bn[2] - usc3*rr5;
        term2 = bn[3] - usc5*rr7;
        term3 = usr5 + term1;
        term4 = rr3 * factor_uscale;
        term5 = -xr*term3 + rc3[0]*term4;
        term6 = -usr5 + xr*xr*term2 - rr5*xr*urc5[0];
        tixx = uix*term5 + uir*term6;
        tkxx = ukx*term5 + ukr*term6;
        term5 = -yr*term3 + rc3[1]*term4;
        term6 = -usr5 + yr*yr*term2 - rr5*yr*urc5[1];
        tiyy = uiy*term5 + uir*term6;
        tkyy = uky*term5 + ukr*term6;
        term5 = -zr*term3 + rc3[2]*term4;
        term6 = -usr5 + zr*zr*term2 - rr5*zr*urc5[2];
        tizz = uiz*term5 + uir*term6;
        tkzz = ukz*term5 + ukr*term6;
        term4 = -usr5 * yr;
        term5 = -xr*term1 + rr3*urc3[0];
        term6 = xr*yr*term2 - rr5*yr*urc5[0];
        tixy = uix*term4 + uiy*term5 + uir*term6;
        tkxy = ukx*term4 + uky*term5 + ukr*term6;
        term4 = -usr5 * zr;
        term6 = xr*zr*term2 - rr5*zr*urc5[0];
        tixz = uix*term4 + uiz*term5 + uir*term6;
        tkxz = ukx*term4 + ukz*term5 + ukr*term6;
        term5 = -yr*term1 + rr3*urc3[1];
        term6 = yr*zr*term2 - rr5*zr*urc5[1];
        tiyz = uiy*term4 + uiz*term5 + uir*term6;
        tkyz = uky*term4 + ukz*term5 + ukr*term6;
        depx = tixx*ukxp + tixy*ukyp + tixz*ukzp
          + tkxx*uixp + tkxy*uiyp + tkxz*uizp;
        depy = tixy*ukxp + tiyy*ukyp + tiyz*ukzp
          + tkxy*uixp + tkyy*uiyp + tkyz*uizp;
        depz = tixz*ukxp + tiyz*ukyp + tizz*ukzp
          + tkxz*uixp + tkyz*uiyp + tkzz*uizp;
        frcx = frcx + depx;
        frcy = frcy + depy;
        frcz = frcz + depz;
        
      // get the dtau/dr terms used for mutual polarization force
        
      } else if (poltyp == MUTUAL && hippo) {
        term1 = 2.0 * rr5ik;
        term2 = term1*xr;
        term3 = rr5ik - rr7ik*xr*xr;
        tixx = uix*term2 + uir*term3;
        tkxx = ukx*term2 + ukr*term3;
        term2 = term1*yr;
        term3 = rr5ik - rr7ik*yr*yr;
        tiyy = uiy*term2 + uir*term3;
        tkyy = uky*term2 + ukr*term3;
        term2 = term1*zr;
        term3 = rr5ik - rr7ik*zr*zr;
        tizz = uiz*term2 + uir*term3;
        tkzz = ukz*term2 + ukr*term3;
        term1 = rr5ik*yr;
        term2 = rr5ik*xr;
        term3 = yr * (rr7ik*xr);
        tixy = uix*term1 + uiy*term2 - uir*term3;
        tkxy = ukx*term1 + uky*term2 - ukr*term3;
        term1 = rr5ik * zr;
        term3 = zr * (rr7ik*xr);
        tixz = uix*term1 + uiz*term2 - uir*term3;
        tkxz = ukx*term1 + ukz*term2 - ukr*term3;
        term2 = rr5ik*yr;
        term3 = zr * (rr7ik*yr);
        tiyz = uiy*term1 + uiz*term2 - uir*term3;
        tkyz = uky*term1 + ukz*term2 - ukr*term3;
        depx = tixx*ukxp + tixy*ukyp + tixz*ukzp + tkxx*uixp + tkxy*uiyp + tkxz*uizp;
        depy = tixy*ukxp + tiyy*ukyp + tiyz*ukzp + tkxy*uixp + tkyy*uiyp + tkyz*uizp;
        depz = tixz*ukxp + tiyz*ukyp + tizz*ukzp + tkxz*uixp + tkyz*uiyp + tkzz*uizp;
        frcx = frcx - depx;
        frcy = frcy - depy;
        frcz = frcz - depz;

      // get the dtau/dr terms used for OPT polarization force
        
      } else if (poltyp == OPT && amoeba) {
        for (k = 0; k < optorder; k++) {
          uirm = uopt[i][k][0]*xr + uopt[i][k][1]*yr + uopt[i][k][2]*zr;
          for (m = 0; m < optorder-k; m++) {
            ukrm = uopt[j][m][0]*xr + uopt[j][m][1]*yr + uopt[j][m][2]*zr;
            term1 = bn[2] - usc3*rr5;
            term2 = bn[3] - usc5*rr7;
            term3 = usr5 + term1;
            term4 = rr3 * factor_uscale;
            term5 = -xr*term3 + rc3[0]*term4;
            term6 = -usr5 + xr*xr*term2 - rr5*xr*urc5[0];
            tixx = uopt[i][k][0]*term5 + uirm*term6;
            tkxx = uopt[j][m][0]*term5 + ukrm*term6;
            term5 = -yr*term3 + rc3[1]*term4;
            term6 = -usr5 + yr*yr*term2 - rr5*yr*urc5[1];
            tiyy = uopt[i][k][1]*term5 + uirm*term6;
            tkyy = uopt[j][m][1]*term5 + ukrm*term6;
            term5 = -zr*term3 + rc3[2]*term4;
            term6 = -usr5 + zr*zr*term2 - rr5*zr*urc5[2];
            tizz = uopt[i][k][2]*term5 + uirm*term6;
            tkzz = uopt[j][m][2]*term5 + ukrm*term6;
            term4 = -usr5 * yr;
            term5 = -xr*term1 + rr3*urc3[0];
            term6 = xr*yr*term2 - rr5*yr*urc5[0];
            tixy = uopt[i][k][0]*term4 + uopt[i][k][1]*term5 + uirm*term6;
            tkxy = uopt[j][m][0]*term4 + uopt[j][m][1]*term5 + ukrm*term6;
            term4 = -usr5 * zr;
            term6 = xr*zr*term2 - rr5*zr*urc5[0];
            tixz = uopt[i][k][0]*term4 + uopt[i][k][2]*term5 + uirm*term6;
            tkxz = uopt[j][m][0]*term4 + uopt[j][m][2]*term5 + ukrm*term6;
            term5 = -yr*term1 + rr3*urc3[1];
            term6 = yr*zr*term2 - rr5*zr*urc5[1];
            tiyz = uopt[i][k][1]*term4 + uopt[i][k][2]*term5 + uirm*term6;
            tkyz = uopt[j][m][1]*term4 + uopt[j][m][2]*term5 + ukrm*term6;
            depx = tixx*uoptp[j][m][0] + tkxx*uoptp[i][k][0] + tixy*uoptp[j][m][1] +
	      tkxy*uoptp[i][k][1] + tixz*uoptp[j][m][2] + tkxz*uoptp[i][k][2];
            depy = tixy*uoptp[j][m][0] + tkxy*uoptp[i][k][0] + tiyy*uoptp[j][m][1] +
	      tkyy*uoptp[i][k][1] + tiyz*uoptp[j][m][2] + tkyz*uoptp[i][k][2];
            depz = tixz*uoptp[j][m][0] + tkxz*uoptp[i][k][0] + tiyz*uoptp[j][m][1] +
	      tkyz*uoptp[i][k][1] + tizz*uoptp[j][m][2] + tkzz*uoptp[i][k][2];
            frcx += copm[k+m+1]*depx;
            frcy += copm[k+m+1]*depy;
            frcz += copm[k+m+1]*depz;
          }
        }
        
      // get the dtau/dr terms used for OPT polarization force
        
      } else if (poltyp == OPT && hippo) {
        for (k = 0; k < optorder; k++) {
          uirm = uopt[i][k][0]*xr + uopt[i][k][1]*yr + uopt[i][k][2]*zr;
          for (m = 0; m < optorder-k; m++) {
            ukrm = uopt[j][m][0]*xr + uopt[j][m][1]*yr + uopt[j][m][2]*zr;
            term1 = 2.0 * rr5ik;
            term2 = term1*xr;
            term3 = rr5ik - rr7ik*xr*xr;
            tixx = uopt[i][k][0]*term2 + uirm*term3;
            tkxx = uopt[j][m][0]*term2 + ukrm*term3;
            term2 = term1*yr;
            term3 = rr5ik - rr7ik*yr*yr;
            tiyy = uopt[i][k][1]*term2 + uirm*term3;
            tkyy = uopt[j][m][1]*term2 + ukrm*term3;
            term2 = term1*zr;
            term3 = rr5ik - rr7ik*zr*zr;
            tizz = uopt[i][k][2]*term2 + uirm*term3;
            tkzz = uopt[j][m][2]*term2 + ukrm*term3;
            term1 = rr5ik*yr;
            term2 = rr5ik*xr;
            term3 = yr * (rr7ik*xr);
            tixy = uopt[i][k][0]*term1 + uopt[i][k][1]*term2 - uirm*term3;
            tkxy = uopt[j][m][0]*term1 + uopt[j][m][1]*term2 - ukrm*term3;
            term1 = rr5ik * zr;
            term3 = zr * (rr7ik*xr);
            tixz = uopt[i][k][0]*term1 + uopt[i][k][2]*term2 - uirm*term3;
            tkxz = uopt[j][m][0]*term1 + uopt[j][m][2]*term2 - ukrm*term3;
            term2 = rr5ik*yr;
            term3 = zr * (rr7ik*yr);
            tiyz = uopt[i][k][1]*term1 + uopt[i][k][2]*term2 - uirm*term3;
            tkyz = uopt[j][m][1]*term1 + uopt[j][m][2]*term2 - ukrm*term3;
            depx = tixx*uoptp[j][m][0] + tkxx*uoptp[i][k][0] + tixy*uoptp[j][m][1] +
	      tkxy*uoptp[i][k][1] + tixz*uoptp[j][m][2] + tkxz*uoptp[i][k][2];
            depy = tixy*uoptp[j][m][0] + tkxy*uoptp[i][k][0] + tiyy*uoptp[j][m][1] +
	      tkyy*uoptp[i][k][1] + tiyz*uoptp[j][m][2] + tkyz*uoptp[i][k][2];
            depz = tixz*uoptp[j][m][0] + tkxz*uoptp[i][k][0] + tiyz*uoptp[j][m][1] +
	      tkyz*uoptp[i][k][1] + tizz*uoptp[j][m][2] + tkzz*uoptp[i][k][2];
            frcx -= copm[k+m+1]*depx;
            frcy -= copm[k+m+1]*depy;
            frcz -= copm[k+m+1]*depz;
          }
        }
        
      // get the dtau/dr terms used for TCG polarization force
        
      } else if (poltyp == TCG) {
        /*
        for (m = 0; m < tcgnab; m++) {
          ukx = ubd[m][j][0];
          uky = ubd[m][j][1];
          ukz = ubd[m][j][2];
          ukxp = ubp[m][j][0];
          ukyp = ubp[m][j][1];
          ukzp = ubp[m][j][2];
          uirt = uax[m]*xr + uay[m]*yr + uaz[m]*zr;
          ukrt = ukx*xr + uky*yr + ukz*zr;
          term1 = bn[2] - usc3*rr5;
          term2 = bn[3] - usc5*rr7;
          term3 = usr5 + term1;
          term4 = rr3 * factor_uscale;
          term5 = -xr*term3 + rc3[0]*term4;
          term6 = -usr5 + xr*xr*term2 - rr5*xr*urc5[0];
          tixx = uax[m]*term5 + uirt*term6;
          tkxx = ukx*term5 + ukrt*term6;
          term5 = -yr*term3 + rc3[1]*term4;
          term6 = -usr5 + yr*yr*term2 - rr5*yr*urc5[1];
          tiyy = uay[m]*term5 + uirt*term6;
          tkyy = uky*term5 + ukrt*term6;
          term5 = -zr*term3 + rc3[2]*term4;
          term6 = -usr5 + zr*zr*term2 - rr5*zr*urc5[2];
          tizz = uaz[m]*term5 + uirt*term6;
          tkzz = ukz*term5 + ukrt*term6;
          term4 = -usr5 * yr;
          term5 = -xr*term1 + rr3*urc3[0];
          term6 = xr*yr*term2 - rr5*yr*urc5[0];
          tixy = uax[m]*term4 + uay[m]*term5 + uirt*term6;
          tkxy = ukx*term4 + uky*term5 + ukrt*term6;
          term4 = -usr5 * zr;
          term6 = xr*zr*term2 - rr5*zr*urc5[0];
          tixz = uax[m]*term4 + uaz[m]*term5 + uirt*term6;
          tkxz = ukx*term4 + ukz*term5 + ukrt*term6;
          term5 = -yr*term1 + rr3*urc3[1];
          term6 = yr*zr*term2 - rr5*zr*urc5[1];
          tiyz = uay[m]*term4 + uaz[m]*term5 + uirt*term6;
          tkyz = uky*term4 + ukz*term5 + ukrt*term6;
          depx = tixx*ukxp + tixy*ukyp + tixz*ukzp
            + tkxx*uaxp[m] + tkxy*uayp[m]
            + tkxz*uazp[m];
          depy = tixy*ukxp + tiyy*ukyp + tiyz*ukzp
            + tkxy*uaxp[m] + tkyy*uayp[m]
            + tkyz*uazp[m];
          depz = tixz*ukxp + tiyz*ukyp + tizz*ukzp
            + tkxz*uaxp[m] + tkyz*uayp[m]
            + tkzz*uazp[m];
          frcx += depx;
          frcy += depy;
          frcz += depz;

          ukx = uad[m][j][0];
          uky = uad[m][j][1];
          ukz = uad[m][j][2];
          ukxp = uap[m][j][0];
          ukyp = uap[m][j][1];
          ukzp = uap[m][j][2];
          uirt = ubx[m]*xr + uby[m]*yr + ubz[m]*zr;
          ukrt = ukx*xr + uky*yr + ukz*zr;
          term1 = bn[2] - usc3*rr5;
          term2 = bn[3] - usc5*rr7;
          term3 = usr5 + term1;
          term4 = rr3 * factor_uscale;
          term5 = -xr*term3 + rc3[0]*term4;
          term6 = -usr5 + xr*xr*term2 - rr5*xr*urc5[0];
          tixx = ubx[m]*term5 + uirt*term6;
          tkxx = ukx*term5 + ukrt*term6;
          term5 = -yr*term3 + rc3[1]*term4;
          term6 = -usr5 + yr*yr*term2 - rr5*yr*urc5[1];
          tiyy = uby[m]*term5 + uirt*term6;
          tkyy = uky*term5 + ukrt*term6;
          term5 = -zr*term3 + rc3[2]*term4;
          term6 = -usr5 + zr*zr*term2 - rr5*zr*urc5[2];
          tizz = ubz[m]*term5 + uirt*term6;
          tkzz = ukz*term5 + ukrt*term6;
          term4 = -usr5 * yr;
          term5 = -xr*term1 + rr3*urc3[0];
          term6 = xr*yr*term2 - rr5*yr*urc5[0];
          tixy = ubx[m]*term4 + uby[m]*term5 + uirt*term6;
          tkxy = ukx*term4 + uky*term5 + ukrt*term6;
          term4 = -usr5 * zr;
          term6 = xr*zr*term2 - rr5*zr*urc5[0];
          tixz = ubx[m]*term4 + ubz[m]*term5 + uirt*term6;
          tkxz = ukx*term4 + ukz*term5 + ukrt*term6;
          term5 = -yr*term1 + rr3*urc3[1];
          term6 = yr*zr*term2 - rr5*zr*urc5[1];
          tiyz = uby[m]*term4 + ubz[m]*term5 + uirt*term6;
          tkyz = uky*term4 + ukz*term5 + ukrt*term6;
          depx = tixx*ukxp + tixy*ukyp + tixz*ukzp
            + tkxx*ubxp[m] + tkxy*ubyp[m]
            + tkxz*ubzp[m];
          depy = tixy*ukxp + tiyy*ukyp + tiyz*ukzp
            + tkxy*ubxp[m] + tkyy*ubyp[m]
            + tkyz*ubzp[m];
          depz = tixz*ukxp + tiyz*ukyp + tizz*ukzp
            + tkxz*ubxp[m] + tkyz*ubyp[m]
            + tkzz*ubzp[m];
          frcx += depx;
          frcy += depy;
          frcz += depz;
        }
        */
      }
      
      // increment force-based gradient on the interaction sites
      
      f[i][0] -= frcx;
      f[i][1] -= frcy;
      f[i][2] -= frcz;
      f[j][0] += frcx;
      f[j][1] += frcy;
      f[j][2] += frcz;

      // increment the virial due to pairwise Cartesian forces
      
      vxx = xr * frcx;
      vxy = 0.5 * (yr*frcx+xr*frcy);
      vxz = 0.5 * (zr*frcx+xr*frcz);
      vyy = yr * frcy;
      vyz = 0.5 * (zr*frcy+yr*frcz);
      vzz = zr * frcz;

      virpolar[0] += vxx;
      virpolar[1] += vyy;
      virpolar[2] += vzz;
      virpolar[3] += vxy;
      virpolar[4] += vxz;
      virpolar[5] += vyz;

      // energy = e
      // virial = 6-vec vir
      // NOTE: add tally function
      
      if (evflag) {
      }
    }
  }

  // reverse comm to sum ufld,dufld from ghost atoms to owned atoms

  crstyle = UFLD;
  comm->reverse_comm_pair(this);

  // torque is induced field and gradient cross permanent moments

  for (i = 0; i < nlocal; i++) {
    dix = rpole[i][1];
    diy = rpole[i][2];
    diz = rpole[i][3];
    qixx = rpole[i][4];
    qixy = rpole[i][5];
    qixz = rpole[i][6];
    qiyy = rpole[i][8];
    qiyz = rpole[i][9];
    qizz = rpole[i][12];
    tep[0] = diz*ufld[i][1] - diy*ufld[i][2] + 
      qixz*dufld[i][1] - qixy*dufld[i][3] +
      2.0*qiyz*(dufld[i][2]-dufld[i][5]) + (qizz-qiyy)*dufld[i][4];
    tep[1] = dix*ufld[i][2] - diz*ufld[i][0] - 
      qiyz*dufld[i][1] + qixy*dufld[i][4] + 
      2.0*qixz*(dufld[i][5]-dufld[i][0]) + (qixx-qizz)*dufld[i][3];
    tep[2] = diy*ufld[i][0] - dix*ufld[i][1] + 
      qiyz*dufld[i][3] - qixz*dufld[i][4] + 
      2.0*qixy*(dufld[i][0]-dufld[i][2]) + (qiyy-qixx)*dufld[i][1];

<<<<<<< HEAD
    torque2force(i,tep,fix,fiy,fiz,fpolar);

    //if (i < 10) printf("i = %d: tep = %f %f %f\n", i, tep[0], tep[1], tep[2]);

=======
    torque2force(i,tep,fix,fiy,fiz,f);
    
>>>>>>> ab825904
    iz = zaxis2local[i];
    ix = xaxis2local[i];
    iy = yaxis2local[i];

    xiz = x[iz][0] - x[i][0];
    yiz = x[iz][1] - x[i][1];
    ziz = x[iz][2] - x[i][2];
    xix = x[ix][0] - x[i][0];
    yix = x[ix][1] - x[i][1];
    zix = x[ix][2] - x[i][2];
    xiy = x[iy][0] - x[i][0];
    yiy = x[iy][1] - x[i][1];
    ziy = x[iy][2] - x[i][2];

    vxx = xix*fix[0] + xiy*fiy[0] + xiz*fiz[0];
    vyy = yix*fix[1] + yiy*fiy[1] + yiz*fiz[1];
    vzz = zix*fix[2] + ziy*fiy[2] + ziz*fiz[2];
    vxy = 0.5 * (yix*fix[0] + yiy*fiy[0] + yiz*fiz[0] + 
                 xix*fix[1] + xiy*fiy[1] + xiz*fiz[1]);
    vxz = 0.5 * (zix*fix[0] + ziy*fiy[0] + ziz*fiz[0] + 
                 xix*fix[2] + xiy*fiy[2] + xiz*fiz[2]);
    vyz = 0.5 * (zix*fix[1] + ziy*fiy[1] + ziz*fiz[1] + 
                 yix*fix[2] + yiy*fiy[2] + yiz*fiz[2]);
    //if (i < 10) printf("fix = %f %f %f; v %f %f %f %f %f %f\n", fix[0], fix[1], fix[2], vxx, vyy, vzz, vxy, vxz,vyz);
    virpolar[0] += vxx;
    virpolar[1] += vyy;
    virpolar[2] += vzz;
    virpolar[3] += vxy;
    virpolar[4] += vxz;
    virpolar[5] += vyz;
  }
}

/* ----------------------------------------------------------------------
   polar_kspace = KSpace portion of induced dipole polarization
   adapted from Tinker eprecip1() routine
 ------------------------------------------------------------------------- */

void PairAmoeba::polar_kspace()
{
  int i,j,k,m,n;
  int nhalf1,nhalf2,nhalf3;
  int nxlo,nxhi,nylo,nyhi,nzlo,nzhi;
  int j1,j2,j3;
  int k1,k2,k3;
  int ix,iy,iz;
  double eterm,felec;
  double r1,r2,r3;
  double h1,h2,h3;
  double f1,f2,f3;
  double xix,yix,zix;
  double xiy,yiy,ziy;
  double xiz,yiz,ziz;
  double vxx,vyy,vzz;
  double vxy,vxz,vyz;
  double volterm,denom;
  double hsq,expterm;
  double term,pterm;
  double vterm,struc2;
  double tep[3];
  double fix[3],fiy[3],fiz[3];
  double cphid[4],cphip[4];
  double a[3][3];    // indices not flipped vs Fortran

  double **fuind,**fuinp,**fphid,**fphip;
  double **fphidp,**cphidp;
  
  // indices into the electrostatic field array
  // decremented by 1 versus Fortran

  int deriv1[10] = {1, 4, 7, 8, 10, 15, 17, 13, 14, 19};
  int deriv2[10] = {2, 7, 5, 9, 13, 11, 18, 15, 19, 16};
  int deriv3[10] = {3, 8, 9, 6, 14, 16, 12, 19, 17, 18};

  // return if the Ewald coefficient is zero

  if (aewald < 1.0e-6) return;

  // owned atoms

  double **x = atom->x;
  double **f = atom->f;
  int nlocal = atom->nlocal;

  double volbox = domain->prd[0] * domain->prd[1] * domain->prd[2];
  pterm = pow((MY_PI/aewald),2.0);
  volterm = MY_PI * volbox;
  
  // initialize variables required for the scalar summation

  felec = electric / am_dielectric;

  // dynamic allocation of local arrays
  // NOTE: just do this one time?
  // NOTE: overlap with induce
  
  memory->create(fuind,nlocal,3,"polar:fuind");
  memory->create(fuinp,nlocal,3,"polar:fuinp");
  memory->create(fphid,nlocal,10,"polar:fphid");
  memory->create(fphip,nlocal,10,"polar:fphip");
  memory->create(fphidp,nlocal,20,"polar:fphidp");
  memory->create(cphidp,nlocal,10,"polar:cphidp");

  // remove scalar sum virial from prior multipole FFT
  // can only do this if multipoles were computed with same aeewald = apewald
  // else need to re-compute it via new long-range solve

  nfft1 = p_kspace->nx;
  nfft2 = p_kspace->ny;
  nfft3 = p_kspace->nz;
  bsorder = p_kspace->order;

  nhalf1 = (nfft1+1) / 2;
  nhalf2 = (nfft2+1) / 2;
  nhalf3 = (nfft3+1) / 2;

  nxlo = p_kspace->nxlo_fft;
  nxhi = p_kspace->nxhi_fft;
  nylo = p_kspace->nylo_fft;
  nyhi = p_kspace->nyhi_fft;
  nzlo = p_kspace->nzlo_fft;
  nzhi = p_kspace->nzhi_fft;

  // use previous results or compute new qfac and convolution
  
  if (aewald == aeewald) {
    vxx = -vmsave[0];
    vyy = -vmsave[1]; 
    vzz = -vmsave[2];
    vxy = -vmsave[3];
    vxz = -vmsave[4];
    vyz = -vmsave[5];

  } else {

    // setup stencil size and B-spline coefficients

    moduli();
    bspline_fill();

    // convert Cartesian multipoles to fractional coordinates

    cmp_to_fmp(cmp,fmp);

    // gridpre = my portion of 3d grid in brick decomp w/ ghost values

    double ***gridpre = (double ***) p_kspace->zero();

    // map atoms to grid
    
    grid_mpole(fmp,gridpre);

    // pre-convolution operations including forward FFT
    // gridfft = my portion of complex 3d grid in FFT decomp as 1d vector
  
    double *gridfft = p_kspace->pre_convolution();
 
    // ---------------------
    // convolution operation 
    // ---------------------
    
    // zero virial accumulation variables
    
    vxx = vyy = vzz = vxy = vxz = vyz = 0.0;

    // perform convolution on K-space points I own

    m = n = 0;
    for (k = nzlo; k <= nzhi; k++) {
      for (j = nylo; j <= nyhi; j++) {
	for (i = nxlo; i <= nxhi; i++) {
	  r1 = (i >= nhalf1) ? i-nfft1 : i;
	  r2 = (j >= nhalf2) ? j-nfft2 : j;
	  r3 = (k >= nhalf3) ? k-nfft3 : k;
	  h1 = recip[0][0]*r1 + recip[0][1]*r2 + recip[0][2]*r3;  // matvec
	  h2 = recip[1][0]*r1 + recip[1][1]*r2 + recip[1][2]*r3;
	  h3 = recip[2][0]*r1 + recip[2][1]*r2 + recip[2][2]*r3;
	  hsq = h1*h1 + h2*h2 + h3*h3;
	  term = -pterm * hsq;
	  expterm = 0.0;
	  if (term > -50.0 && hsq != 0.0) {
            denom = volterm*hsq*bsmod1[i]*bsmod2[j]*bsmod3[k];
	    if (hsq) expterm = exp(term) / denom;
	    struc2 = gridfft[n]*gridfft[n] + gridfft[n+1]*gridfft[n+1];
	    eterm = 0.5 * felec * expterm * struc2;
	    vterm = (2.0/hsq) * (1.0-term) * eterm;
            vxx -= h1*h1*vterm - eterm;
	    vyy -= h2*h2*vterm - eterm;
	    vzz -= h3*h3*vterm - eterm;
	    vxy -= h1*h2*vterm;
	    vxz -= h1*h3*vterm;
	    vyz -= h2*h3*vterm;
	  }
    
          expterm = qfac[m++];
	  gridfft[n] *= expterm;
	  gridfft[n+1] *= expterm;
	  n += 2;
	}
      }
    }

    // post-convolution operations including backward FFT
    // gridppost = my portion of 3d grid in brick decomp w/ ghost values
    
    double ***gridpost = (double ***) p_kspace->post_convolution();
  
    // get potential
  
    fphi_mpole(gridpost,fphi);

    for (i = 0; i < nlocal; i++) {
      for (k = 0; k < 20; k++)
	fphi[i][k] *= felec;
    }

    // convert field from fractional to Cartesian

    fphi_to_cphi(fphi,cphi);
  }

  // convert Cartesian induced dipoles to fractional coordinates
  
  for (i = 0; i < 3; i++) {
    a[0][i] = nfft1 * recip[0][i];
    a[1][i] = nfft2 * recip[1][i];
    a[2][i] = nfft3 * recip[2][i];
  }

  for (i = 0; i < nlocal; i++) {
    for (j = 0; j < 3; j++) {
      fuind[i][j] = a[j][0]*uind[i][0] + a[j][1]*uind[i][1] + a[j][2]*uind[i][2];
      fuinp[i][j] = a[j][0]*uinp[i][0] + a[j][1]*uinp[i][1] + a[j][2]*uinp[i][2];
    }
  }

  //PRINT fuind

  // gridpre2 = my portion of 4d grid in brick decomp w/ ghost values

  double ****gridpre2 = (double ****) pc_kspace->zero();

  // map 2 values to grid

  grid_uind(fuind,fuinp,gridpre2);

  // pre-convolution operations including forward FFT
  // gridfft = my portion of complex 3d grid in FFT decomposition
  
  double *gridfft = pc_kspace->pre_convolution();

  // ---------------------
  // convolution operation 
  // ---------------------

  // use qfac values from above or from induce()
  
  m = n = 0;
  for (k = nzlo; k <= nzhi; k++) {
    for (j = nylo; j <= nyhi; j++) {
      for (i = nxlo; i <= nxhi; i++) {
        term = qfac[m++];
        gridfft[n] *= term;
        gridfft[n+1] *= term;
	n += 2;
      }
    }
  }

  // post-convolution operations including backward FFT
  // gridppost = my portion of 4d grid in brick decomp w/ ghost values

  double ****gridpost = (double ****) pc_kspace->post_convolution();

  // get potential

  fphi_uind(gridpost,fphid,fphip,fphidp);

  for (i = 0; i < nlocal; i++) {
    for (j = 1; j < 10; j++) {
      fphid[i][j] = felec * fphid[i][j];
      fphip[i][j] = felec * fphip[i][j];
    }
    for (j = 0; j < 20; j++)
      fphidp[i][j] = felec * fphidp[i][j];
  }

  // increment the dipole polarization gradient contributions

  for (i = 0; i < nlocal; i++) {
    f1 = 0.0;
    f2 = 0.0;
    f3 = 0.0;
    for (k = 0; k < 3; k++) {
      j1 = deriv1[k+1];
      j2 = deriv2[k+1];
      j3 = deriv3[k+1];
      f1 += (fuind[i][k]+fuinp[i][k])*fphi[i][j1];
      f2 += (fuind[i][k]+fuinp[i][k])*fphi[i][j2];
      f3 += (fuind[i][k]+fuinp[i][k])*fphi[i][j3];
      if (poltyp == MUTUAL) {
        f1 += fuind[i][k]*fphip[i][j1] + fuinp[i][k]*fphid[i][j1];
        f2 += fuind[i][k]*fphip[i][j2] + fuinp[i][k]*fphid[i][j2];
        f3 += fuind[i][k]*fphip[i][j3] + fuinp[i][k]*fphid[i][j3];
      }
    }
    for (k = 0; k < 10; k++) {
      f1 += fmp[i][k]*fphidp[i][deriv1[k]];
      f2 += fmp[i][k]*fphidp[i][deriv2[k]];
      f3 += fmp[i][k]*fphidp[i][deriv3[k]];
    }
    f1 *= 0.5 * nfft1;
    f2 *= 0.5 * nfft2;
    f3 *= 0.5 * nfft3;
    h1 = recip[0][0]*f1 + recip[0][1]*f2 + recip[0][2]*f3;
    h2 = recip[1][0]*f1 + recip[1][1]*f2 + recip[1][2]*f3;
    h3 = recip[2][0]*f1 + recip[2][1]*f2 + recip[2][2]*f3;
    f[i][0] += h1;
    f[i][1] += h2;
    f[i][2] += h3;
  }

  // set the potential to be the induced dipole average

  for (i = 0; i < nlocal; i++) {
    for (j = 0; j < 10; j++)
      fphidp[i][j] *= 0.5;
  }

  fphi_to_cphi(fphidp,cphidp);

  // get the fractional to Cartesian transformation matrix

  frac_to_cart();

  // increment the dipole polarization virial contributions

  for (i = 0; i < nlocal; i++) {
    for (j = 1; j < 4; j++) {
      cphid[j] = 0.0;
      cphip[j] = 0.0;
      for (k = 1; k < 4; k++) {
        cphid[j] += ftc[j][k]*fphid[i][k];
        cphip[j] += ftc[j][k]*fphip[i][k];
      }
    }

    vxx -= cmp[i][1]*cphidp[i][1] + 
      0.5*((uind[i][0]+uinp[i][0])*cphi[i][1]);
    vyy -= cmp[i][2]*cphidp[i][2] + 
      0.5*((uind[i][1]+uinp[i][1])*cphi[i][2]);
    vzz -= cmp[i][3]*cphidp[i][3] + 
      0.5*((uind[i][2]+uinp[i][2])*cphi[i][3]);
    vxy -= 0.5*(cphidp[i][1]*cmp[i][2]+cphidp[i][2]*cmp[i][1]) + 
      0.25*((uind[i][1]+uinp[i][1])*cphi[i][1] +
            (uind[i][0]+uinp[i][0])*cphi[i][2]);
    vyz -= 0.5*(cphidp[i][2]*cmp[i][3]+cphidp[i][3]*cmp[i][2]) +
      0.25*((uind[i][2]+uinp[i][2])*cphi[i][2] +
            (uind[i][1]+uinp[i][1])*cphi[i][3]);
    vxz -= 0.5*(cphidp[i][1]*cmp[i][3]+cphidp[i][3]*cmp[i][1]) +
      0.25*((uind[i][2]+uinp[i][2])*cphi[i][1] + 
            (uind[i][0]+uinp[i][0])*cphi[i][3]);

    vxx -= 2.0*cmp[i][4]*cphidp[i][4] + cmp[i][7]*cphidp[i][7] + 
      cmp[i][8]*cphidp[i][8];
    vyy -= 2.0*cmp[i][5]*cphidp[i][5] + cmp[i][7]*cphidp[i][7] +
      cmp[i][9]*cphidp[i][9];
    vzz -= 2.0*cmp[i][6]*cphidp[i][6] + cmp[i][8]*cphidp[i][8] + 
      cmp[i][9]*cphidp[i][9];
    vxy -= (cmp[i][4]+cmp[i][5])*cphidp[i][7] +
      0.5*(cmp[i][7]*(cphidp[i][5]+cphidp[i][4]) +
           cmp[i][8]*cphidp[i][9]+cmp[i][9]*cphidp[i][8]);
    vyz -= (cmp[i][5]+cmp[i][6])*cphidp[i][9] +
      0.5*(cmp[i][9]*(cphidp[i][5]+cphidp[i][6]) +
           cmp[i][7]*cphidp[i][8]+cmp[i][8]*cphidp[i][7]);
    vxz -= (cmp[i][4]+cmp[i][6])*cphidp[i][8] + 
      0.5*(cmp[i][8]*(cphidp[i][4]+cphidp[i][6]) +
           cmp[i][7]*cphidp[i][9]+cmp[i][9]*cphidp[i][7]);

    if (poltyp == MUTUAL) {
      vxx -= 0.5 * (cphid[1]*uinp[i][0]+cphip[1]*uind[i][0]);
      vyy -= 0.5 * (cphid[2]*uinp[i][1]+cphip[2]*uind[i][1]);
      vzz -= 0.5 * (cphid[3]*uinp[i][2]+cphip[3]*uind[i][2]);
      vxy -= 0.25 * (cphid[1]*uinp[i][1]+cphip[1]*uind[i][1] +
		     cphid[2]*uinp[i][0]+cphip[2]*uind[i][0]);
      vyz -= 0.25 * (cphid[2]*uinp[i][2]+cphip[2]*uind[i][2] +
		     cphid[3]*uinp[i][1]+cphip[3]*uind[i][1]);
      vxz -= 0.25 * (cphid[1]*uinp[i][2]+cphip[1]*uind[i][2] +
		     cphid[3]*uinp[i][0]+cphip[3]*uind[i][0]);
    }
  }


  // resolve site torques then increment forces and virial

  for (i = 0; i < nlocal; i++) {
    tep[0] = cmp[i][3]*cphidp[i][2] - cmp[i][2]*cphidp[i][3] + 
      2.0*(cmp[i][6]-cmp[i][5])*cphidp[i][9] + cmp[i][8]*cphidp[i][7] + 
      cmp[i][9]*cphidp[i][5]- cmp[i][7]*cphidp[i][8] - cmp[i][9]*cphidp[i][6];
    tep[1] = cmp[i][1]*cphidp[i][3] - cmp[i][3]*cphidp[i][1] + 
      2.0*(cmp[i][4]-cmp[i][6])*cphidp[i][8] + cmp[i][7]*cphidp[i][9] + 
      cmp[i][8]*cphidp[i][6] - cmp[i][8]*cphidp[i][4] - cmp[i][9]*cphidp[i][7];
    tep[2] = cmp[i][2]*cphidp[i][1] - cmp[i][1]*cphidp[i][2] + 
      2.0*(cmp[i][5]-cmp[i][4])*cphidp[i][7] + cmp[i][7]*cphidp[i][4] + 
      cmp[i][9]*cphidp[i][8] - cmp[i][7]*cphidp[i][5] - cmp[i][8]*cphidp[i][9];
    
    torque2force(i,tep,fix,fiy,fiz,f);

    iz = zaxis2local[i];
    ix = xaxis2local[i];
    iy = yaxis2local[i];

    xiz = x[iz][0] - x[i][0];
    yiz = x[iz][1] - x[i][1];
    ziz = x[iz][2] - x[i][2];
    xix = x[ix][0] - x[i][0];
    yix = x[ix][1] - x[i][1];
    zix = x[ix][2] - x[i][2];
    xiy = x[iy][0] - x[i][0];
    yiy = x[iy][1] - x[i][1];
    ziy = x[iy][2] - x[i][2];

    vxx += xix*fix[0] + xiy*fiy[0] + xiz*fiz[0];
    vyy += yix*fix[1] + yiy*fiy[1] + yiz*fiz[1];
    vzz += zix*fix[2] + ziy*fiy[2] + ziz*fiz[2];
    vxy += 0.5*(yix*fix[0] + yiy*fiy[0] + yiz*fiz[0] + 
		xix*fix[1] + xiy*fiy[1] + xiz*fiz[1]);
    vyz += 0.5*(zix*fix[1] + ziy*fiy[1] + ziz*fiz[1] + 
		yix*fix[2] + yiy*fiy[2] + yiz*fiz[2]);
    vxz += 0.5*(zix*fix[0] + ziy*fiy[0] + ziz*fiz[0] + 
		xix*fix[2] + xiy*fiy[2] + xiz*fiz[2]);
  }

  // account for dipole response terms in the OPT method

  if (poltyp == OPT) {
    for (i = 0; i < nlocal; i++) {
      for (k = 0; k < optorder; k++) {
        for (j = 1; j < 10; j++) {
          fphid[i][j] = felec * fopt[i][k][j];
          fphip[i][j] = felec * foptp[i][k][j];
        }
        
        for (m = 0; m < optorder-k; m++) {
          for (j = 0; j < 3; j++) {
            fuind[i][j] = a[0][j]*uopt[i][m][0] + a[1][j]*uopt[i][m][1] + 
              a[2][j]*uopt[i][m][2];
            fuinp[i][j] = a[0][j]*uoptp[i][m][0] + a[1][j]*uoptp[i][m][1] + 
              a[2][j]*uoptp[i][m][2];
          }

          f1 = 0.0;
          f2 = 0.0;
          f3 = 0.0;

          for (j = 0; j < 3; j++) {
            j1 = deriv1[j+1];
            j2 = deriv2[j+1];
            j3 = deriv3[j+1];
            f1 += fuind[i][j]*fphip[i][j1] + fuinp[i][j]*fphid[i][j1];
            f2 += fuind[i][j]*fphip[i][j2] + fuinp[i][j]*fphid[i][j2];
            f3 += fuind[i][j]*fphip[i][j3] + fuinp[i][j]*fphid[i][j3];
          }

          f1 *= 0.5 * nfft1;
          f2 *= 0.5 * nfft2;
          f3 *= 0.5 * nfft3;
          h1 = recip[0][0]*f1 + recip[0][1]*f2 + recip[0][2]*f3;
          h2 = recip[1][0]*f1 + recip[1][1]*f2 + recip[1][2]*f3;
          h3 = recip[2][0]*f1 + recip[2][1]*f2 + recip[2][2]*f3;

          f[i][0] += copm[k+m+1]*h1;
          f[i][1] += copm[k+m+1]*h2;
          f[i][2] += copm[k+m+1]*h3;

          for (j = 1; j < 4; j++) {
            cphid[j] = 0.0;
            cphip[j] = 0.0;
            for (j1 = 1; j1 < 4; j1++) {
              cphid[j] += ftc[j][j1]*fphid[i][j1];
              cphip[j] += ftc[j][j1]*fphip[i][j1];
            }
          }

          vxx -= 0.5*copm[k+m+1] *
            (cphid[1]*uoptp[i][m][0] + cphip[1]*uopt[i][m][0]);
          vyy -= 0.5*copm[k+m+1] *
            (cphid[2]*uoptp[i][m][1]+ cphip[2]*uopt[i][m][1]);
          vzz -= 0.5*copm[k+m+1] *
            (cphid[3]*uoptp[i][m][2]+ cphip[3]*uopt[i][m][2]);
          vxy -= 0.25*copm[k+m+1] *
            (cphid[1]*uoptp[i][m][1]+ cphip[1]*uopt[i][m][1]+ 
             cphid[2]*uoptp[i][m][0]+ cphip[2]*uopt[i][m][0]);
          vyz -= 0.25*copm[k+m+1] *
            (cphid[1]*uoptp[i][m][2]+ cphip[1]*uopt[i][m][2]+
             cphid[3]*uoptp[i][m][0]+ cphip[3]*uopt[i][m][0]);
          vxz -= 0.25*copm[k+m+1] *
            (cphid[2]*uoptp[i][m][2]+ cphip[2]*uopt[i][m][2]+
             cphid[3]*uoptp[i][m][1]+ cphip[3]*uopt[i][m][1]);
        }
      }
    }
  }

  // account for dipole response terms in the TCG method

  /* 
  if (poltyp == TCG) {

    for (m = 0; m < tcgnab; m++) {
      for (i = 0; i < nlocal; i++) {
        for (j = 0; j < 3; j++) {
          fuind[i][j] = a[0][j]*uad[i][m][0] + a[1][j]*uad[i][m][1] + 
            a[2][j]*uad[i][m][2];
          fuinp[i][j] = a[0][j]*ubp[i][m][0] + a[1][j]*ubp[i][m][1] + 
            a[2][j]*ubp[i][m][2];
        }
      }

      grid_uind(fuind,fuinp);
      efft->compute(qgrid[0][0][0],qgrid[0][0][0],1);

      for (k = 0; k < nfft3; k++) {
        for (j = 0; j < nfft2; j++) {
          for (i = 0; i < nfft1; i++) {
            term = qfac[k][j][i];
            qgrid[k][j][i][0] *= term;
            qgrid[k][j][i][1] *= term;
          }
        }
      }

      efft->compute(qgrid[0][0][0],qgrid[0][0][0],-1);
      fphi_uind(fphid,fphip,fphidp);

      for (i = 0; i < nlocal; i++) {
        for (j = 1; j < 10; j++) {
          fphid[i][j] *= felec;
          fphip[i][j] *= felec;
        }
      }

      for (i = 0; i < nlocal; i++) {
        f1 = 0.0;
        f2 = 0.0;
        f3 = 0.0;
        for (k = 0; k < 3; k++) {
          j1 = deriv1[k+1];
          j2 = deriv2[k+1];
          j3 = deriv3[k+1];
          f1 += fuind[i][k]*fphip[i][j1]+fuinp[i][k]*fphid[i][j1];
          f2 += fuind[i][k]*fphip[i][j2]+fuinp[i][k]*fphid[i][j2];
          f3 += fuind[i][k]*fphip[i][j3]+fuinp[i][k]*fphid[i][j3];
        }

        f1 *= 0.5 * nfft1;
        f2 *= 0.5 * nfft2;
        f3 *= 0.5 * nfft3;
        h1 = recip[0][0]*f1 + recip[0][1]*f2 + recip[0][2]*f3;
        h2 = recip[1][0]*f1 + recip[1][1]*f2 + recip[1][2]*f3;
        h3 = recip[2][0]*f1 + recip[2][1]*f2 + recip[2][2]*f3;
        f[i][0] += h1;
        f[i][1] += h2;
        f[i][2] += h3;

        for (j = 1; j < 4; j++) {
          cphid[j] = 0.0;
          cphip[j] = 0.0;
          for (k = 1; k < 4; k++) {
            cphid[j] += ftc[j][k]*fphid[i][k];
            cphip[j] += ftc[j][k]*fphip[i][k];
          }
        }

        vxx -= 0.5*(cphid[1]*ubp[i][m][0] + cphip[1]*uad[i][m][0]);
        vyy -= 0.5*(cphid[2]*ubp[i][m][1] + cphip[2]*uad[i][m][1]);
        vzz -= 0.5*(cphid[3]*ubp[i][m][2] + cphip[3]*uad[i][m][2]);

        vxy -= 0.25*(cphid[1]*ubp[i][m][1] + cphip[1]*uad[i][m][1] +
                        cphid[2]*ubp[i][m][0] + cphip[2]*uad[i][m][0]);
        vyz -= 0.25*(cphid[1]*ubp[i][m][2] + cphip[1]*uad[i][m][2] +
                        cphid[3]*ubp[i][m][0] + cphip[3]*uad[i][m][0]);
        vxz -= 0.25*(cphid[2]*ubp[i][m][2] + cphip[2]*uad[i][m][2] +
                        cphid[3]*ubp[i][m][1] + cphip[3]*uad[i][m][1]);
      }

      for (i = 0; i < nlocal; i++) {
        for (j = 0; j < 3; j++) {
          fuind[i][j] = a[0][j]*ubd[i][m][0] + a[1][j]*ubd[i][m][1] + 
            a[2][j]*ubd[i][m][2];
          fuinp[i][j] = a[0][j]*uap[i][m][0] + a[1][j]*uap[i][m][1] + 
            a[2][j]*uap[i][m][2];
        }
      }

      grid_uind(fuind,fuinp);
      efft->compute(qgrid[0][0][0],qgrid[0][0][0],1);

      for (k = 0; k < nfft3; k++) {
        for (j = 0; j < nfft2; j++) {
          for (i = 0; i < nfft1; i++) {
            term = qfac[k][j][i];
            qgrid[k][j][i][0] *= term;
            qgrid[k][j][i][1] *= term;
          }
        }
      }

      efft->compute(qgrid[0][0][0],qgrid[0][0][0],-1);
      fphi_uind(fphid,fphip,fphidp);

      for (i = 0; i < nlocal; i++) {
        for (j = 1; j < 10; j++) {
          fphid[i][j] *= felec;
          fphip[i][j] *= felec;
        }
      }

      for (i = 0; i < nlocal; i++) {
        f1 = 0.0;
        f2 = 0.0;
        f3 = 0.0;
        for (k = 0; k < 3; k++) {
          j1 = deriv1[k+1];
          j2 = deriv2[k+1];
          j3 = deriv3[k+1];
          f1 += fuind[i][k]*fphip[i][j1]+fuinp[i][k]*fphid[i][j1];
          f2 += fuind[i][k]*fphip[i][j2]+fuinp[i][k]*fphid[i][j2];
          f3 += fuind[i][k]*fphip[i][j3]+fuinp[i][k]*fphid[i][j3];
        }

        f1 *= 0.5 * nfft1;
        f2 *= 0.5 * nfft2;
        f3 *= 0.5 * nfft3;
        h1 = recip[0][0]*f1 + recip[0][1]*f2 + recip[0][2]*f3;  // matvec
        h2 = recip[1][0]*f1 + recip[1][1]*f2 + recip[1][2]*f3;
        h3 = recip[2][0]*f1 + recip[2][1]*f2 + recip[2][2]*f3;
        f[i][0] += h1;
        f[i][1] += h2;
        f[i][2] += h3;

        for (j = 1; j < 4; j++) {
          cphid[j] = 0.0;
          cphip[j] = 0.0;
          for (k = 1; k < 4; k++) {
            cphid[j] += ftc[j][k]*fphid[i][k];
            cphip[j] += ftc[j][k]*fphip[i][k];
          }
        }

        vxx -= 0.5*(cphid[1]*uap[i][m][0] + cphip[1]*ubd[i][m][0]);
        vyy -= 0.5*(cphid[2]*uap[i][m][1] + cphip[2]*ubd[i][m][1]);
        vzz -= 0.5*(cphid[3]*uap[i][m][2] + cphip[3]*ubd[i][m][2]);
        vxy -= 0.25*(cphid[1]*uap[i][m][1] + cphip[1]*ubd[i][m][1] +
                     cphid[2]*uap[i][m][0] + cphip[2]*ubd[i][m][0]);
        vxz -= 0.25*(cphid[1]*uap[i][m][2] + cphip[1]*ubd[i][m][2] +
                     cphid[3]*uap[i][m][0] + cphip[3]*ubd[i][m][0]);
        vyz -= 0.25*(cphid[2]*uap[i][m][2] + cphip[2]*ubd[i][m][2] +
                     cphid[3]*uap[i][m][1] + cphip[3]*ubd[i][m][1]);
      }
    }
  }
  */

  // assign permanent and induced multipoles to the PME grid
  
  for (i = 0; i < nlocal; i++) {
    for (j = 1; j < 4; j++)
      cmp[i][j] += uinp[i][j-1];
  }

  // convert Cartesian multipoles to fractional multipoles

  cmp_to_fmp(cmp,fmp);

  // gridpre = my portion of 3d grid in brick decomp w/ ghost values
  // zeroed by zero()
  
  double ***gridpre = (double ***) p_kspace->zero();

  // DEBUG

  double psum = 0.0;
  for (k = p_kspace->nzlo_out; k <= p_kspace->nzhi_out; k++) {
    for (j = p_kspace->nylo_out; j <= p_kspace->nyhi_out; j++) {
      for (i = p_kspace->nxlo_out; i <= p_kspace->nxhi_out; i++) {
	psum += gridpre[k][j][i];
      }
    }
  }
  
  // map atoms to grid

  grid_mpole(fmp,gridpre);

  // pre-convolution operations including forward FFT
  // gridfft = my portion of complex 3d grid in FFT decomp as 1d vector

  gridfft = p_kspace->pre_convolution();

  // gridfft1 = copy of first FFT
  // NOTE: need to allocate this, when is it freed?
  
  FFT_SCALAR *gridfft1;
  int nfft_owned = p_kspace->nfft_owned;
  memory->create(gridfft1,2*nfft_owned,"amoeba:gridfft1");
  memcpy(gridfft1,gridfft,2*nfft_owned*sizeof(FFT_SCALAR));

  // assign induced dipoles to the PME grid

  for (i = 0; i < nlocal; i++) {
    for (j = 1; j < 4; j++)
      cmp[i][j] += uind[i][j-1] - uinp[i][j-1];
  }

  // convert Cartesian multipoles to fractional multipoles

  cmp_to_fmp(cmp,fmp);

  // gridpre = my portion of 3d grid in brick decomp w/ ghost values
  // zeroed by zero()
  
  gridpre = (double ***) p_kspace->zero();

  // map atoms to grid

  grid_mpole(fmp,gridpre);

  // pre-convolution operations including forward FFT
  // gridfft1/2 = my portions of complex 3d grid in FFT decomp as 1d vectors
  
  double *gridfft2 = p_kspace->pre_convolution();

  // ---------------------
  // convolution operation 
  // ---------------------

  m = n = 0;
  for (k = nzlo; k <= nzhi; k++) {
    for (j = nylo; j <= nyhi; j++) {
      for (i = nxlo; i <= nxhi; i++) {
	r1 = (i >= nhalf1) ? i-nfft1 : i;
	r2 = (j >= nhalf2) ? j-nfft2 : j;
	r3 = (k >= nhalf3) ? k-nfft3 : k;
	h1 = recip[0][0]*r1 + recip[0][1]*r2 + recip[0][2]*r3;  // matvec
	h2 = recip[1][0]*r1 + recip[1][1]*r2 + recip[1][2]*r3;
	h3 = recip[2][0]*r1 + recip[2][1]*r2 + recip[2][2]*r3;
	hsq = h1*h1 + h2*h2 + h3*h3;
	term = -pterm * hsq;
	expterm = 0.0;
	if (term > -50.0 && hsq != 0.0) {
	  denom = volterm*hsq*bsmod1[i]*bsmod2[j]*bsmod3[k];
	  expterm = exp(term) / denom;
	  struc2 = gridfft1[n]*gridfft2[n] + gridfft1[n+1]*gridfft2[n+1];
	  eterm = 0.5 * felec * expterm * struc2;
	  vterm = (2.0/hsq) * (1.0-term) * eterm;
	  vxx += h1*h1*vterm - eterm;
	  vyy += h2*h2*vterm - eterm;
	  vzz += h3*h3*vterm - eterm;
	  vxy += h1*h2*vterm;
	  vyz += h2*h3*vterm;
	  vxz += h1*h3*vterm;
	}
	n += 2;
      }
    }
  }

  // assign only the induced dipoles to the PME grid
  // and perform the 3-D FFT forward transformation
  // NOTE: why is there no inverse FFT in this section?
  
  if (poltyp == DIRECT || poltyp == TCG) {

    for (i = 0; i < nlocal; i++) {
      for (j = 0; j < 10; j++) 
        cmp[i][j] = 0.0;
      for (j = 1; j < 4; j++) 
        cmp[i][j] = uinp[i][j-1];
    }

    // convert Cartesian multipoles to fractional multipoles
    
    cmp_to_fmp(cmp,fmp);

    // gridpre = my portion of 3d grid in brick decomp w/ ghost values
    // zeroed by zero()
  
    double ***gridpre = (double ***) p_kspace->zero();

    // map atoms to grid

    grid_mpole(fmp,gridpre);

    // pre-convolution operations including forward FFT
    // gridfft = my portion of complex 3d grid in FFT decomp as 1d vector
  
    double *gridfft = p_kspace->pre_convolution();

    // gridfft1 = copy of first FFT
    // NOTE: do this same as above
    
    int nfft_owned = p_kspace->nfft_owned;
    memcpy(gridfft1,gridfft,2*nfft_owned*sizeof(double));

    // assign ??? to the PME grid

    for (i = 0; i < nlocal; i++) {
      for (j = 1; j < 4; j++) 
        cmp[i][j] = uind[i][j-1];
    }

    // convert Cartesian multipoles to fractional multipoles

    cmp_to_fmp(cmp,fmp);

    // gridpre = my portion of 3d grid in brick decomp w/ ghost values
    
    gridpre = (double ***) p_kspace->zero();

    // map atoms to grid

    grid_mpole(fmp,gridpre);

    // pre-convolution operations including forward FFT
    // gridfft = my portion of complex 3d grid in FFT decomp as 1d vector

    double *gridfft2 = p_kspace->pre_convolution();

    // ---------------------
    // convolution operation 
    // ---------------------

    m = n = 0;
    for (k = nzlo; k <= nzhi; k++) {
      for (j = nylo; j <= nyhi; j++) {
	for (i = nxlo; i <= nxhi; i++) {
	  r1 = (i >= nhalf1) ? i-nfft1 : i;
	  r2 = (j >= nhalf2) ? j-nfft2 : j;
	  r3 = (k >= nhalf3) ? k-nfft3 : k;
	  h1 = recip[0][0]*r1 + recip[0][1]*r2 + recip[0][2]*r3;  // matvec
	  h2 = recip[1][0]*r1 + recip[1][1]*r2 + recip[1][2]*r3;
	  h3 = recip[2][0]*r1 + recip[2][1]*r2 + recip[2][2]*r3;
	  hsq = h1*h1 + h2*h2 + h3*h3;
	  term = -pterm * hsq;
	  expterm = 0.0;
	  if (term > -50.0 && hsq != 0.0) {
	    denom = volterm*hsq*bsmod1[i]*bsmod2[j]*bsmod3[k];
	    expterm = exp(term) / denom;
	    struc2 = gridfft1[n]*gridfft2[n] + gridfft1[n+1]*gridfft2[n+1];
	    eterm = 0.5 * felec * expterm * struc2;
	    vterm = (2.0/hsq) * (1.0-term) * eterm;
	    vxx += h1*h1*vterm - eterm;
	    vyy += h2*h2*vterm - eterm;
	    vzz += h3*h3*vterm - eterm;
	    vxy += h1*h2*vterm;
	    vyz += h2*h3*vterm;
	    vxz += h1*h3*vterm;
	  }
	  n += 2;
	}
      }
    }
  }

  // add back missing terms for the TCG polarization method;
  // first do the term for "UAD" dotted with "UBP"

  /*
  if (poltyp == TCG) {

    for (m = 0; m < tcgnab; m++) {
      for (i = 0; i < nlocal; i++) {
        for (j = 0; j < 10; j++)
          cmp[i][j] = 0.0;
        for (j = 1; j < 4; j++)
          cmp[i][j] = ubp[i][m][j-1];
      }

      cmp_to_fmp(cmp,fmp);
      grid_mpole(fmp);
      efft->compute(qgrid[0][0][0],qgrid[0][0][0],1);

      for (k = 0; k < nfft3; k++) {
        for (j = 0; j < nfft2; j++) {
          for (i = 0; i < nfft1; i++) {
            qgrip[k][j][i][0] = qgrid[k][j][i][0];
            qgrip[k][j][i][1] = qgrid[k][j][i][1];
          }
        }
      }

      for (i = 0; i < nlocal; i++) {
        for (j = 1; j < 4; j++)
          cmp[i][j] = uad[i][m][j-1];
      }

      cmp_to_fmp(cmp,fmp);
      grid_mpole(fmp);
      efft->compute(qgrid[0][0][0],qgrid[0][0][0],1);

      // make the scalar summation over reciprocal lattice
      // NOTE: this loop has to be distributed for parallel
      // NOTE: why does this one include m = 0 ?

      for (m = 1; m < ntot; m++) {
        k1 = m % nfft1;
        k2 = (m % nff) / nfft1;
	k3 = m/nff;
        r1 = (k1 >= nf1) ? k1-nfft1 : k1;
        r2 = (k2 >= nf2) ? k2-nfft2 : k2;
        r3 = (k3 >= nf3) ? k3-nfft3 : k3;
        h1 = recip[0][0]*r1 + recip[0][1]*r2 + recip[0][2]*r3;
        h2 = recip[1][0]*r1 + recip[1][1]*r2 + recip[1][2]*r3;
        h3 = recip[2][0]*r1 + recip[2][1]*r2 + recip[2][2]*r3;
        hsq = h1*h1 + h2*h2 + h3*h3;
        term = -pterm * hsq;
        expterm = 0.0;
        if (term > -50.0 && hsq != 0.0) {
          denom = volterm*hsq*bsmod1[k1]*bsmod2[k2]*bsmod3[k3];
          expterm = exp(term) / denom;
          struc2 = qgrid[k3][k2][k1][0]*qgrip[k3][k2][k1][0] + 
            qgrid[k3][k2][k1][1]*qgrip[k3][k2][k1][1];
          eterm = 0.5 * felec * expterm * struc2;
          vterm = (2.0/hsq) * (1.0-term) * eterm;
          virpolar[0] += h1*h1*vterm - eterm;
          virpolar[1] += h2*h2*vterm - eterm;
          virpolar[2] += h3*h3*vterm - eterm;
          virpolar[3] += h1*h2*vterm;
          virpolar[4] += h1*h3*vterm;
          virpolar[5] += h2*h3*vterm;
        }
      }

      // now do the TCG terms with "UBD" dotted with "UAP"

      for (i = 0; i < nlocal; i++) {
        for (j = 0; j < 10; j++)
          cmp[i][j] = 0.0;
        for (j = 1; j < 4; j++)
          cmp[i][j] = uap[i][m][j-1];
      }

      cmp_to_fmp(cmp,fmp);
      grid_mpole(fmp);
      efft->compute(qgrid[0][0][0],qgrid[0][0][0],1);

      for (k = 0; k < nfft3; k++) {
        for (j = 0; j < nfft2; j++) {
          for (i = 0; i < nfft1; i++) {
            qgrip[k][j][i][0] = qgrid[k][j][i][0];
            qgrip[k][j][i][1] = qgrid[k][j][i][1];
          }
        }
      }

      for (i = 0; i < nlocal; i++) {
        for (j = 1; j < 4; j++)
          cmp[i][j] = ubd[i][m][j-1];
      }

      cmp_to_fmp(cmp,fmp);
      grid_mpole(fmp);
      efft->compute(qgrid[0][0][0],qgrid[0][0][0],1);

      // make the scalar summation over reciprocal lattice
      // NOTE: this loop has to be distributed for parallel
      // NOTE: why does this one include m = 0 ?

      for (m = 1; m < ntot; m++) {
        k1 = m % nfft1;
	k2 = (m % nff) / nfft1;
	k3 = m/nff;
	r1 = (k1 >= nf1) ? k1-nfft1 : k1;
	r2 = (k2 >= nf2) ? k2-nfft2 : k2;
	r3 = (k3 >= nf3) ? k3-nfft3 : k3;
        h1 = recip[0][0]*r1 + recip[0][1]*r2 + recip[0][2]*r3;
        h2 = recip[1][0]*r1 + recip[1][1]*r2 + recip[1][2]*r3;
        h3 = recip[2][0]*r1 + recip[2][1]*r2 + recip[2][2]*r3;
        hsq = h1*h1 + h2*h2 + h3*h3;
        term = -pterm * hsq;
        expterm = 0.0;
        if (term > -50.0 && hsq != 0.0) {
          denom = volterm*hsq*bsmod1[k1]*bsmod2[k2]*bsmod3[k3];
          expterm = exp(term) / denom;
          struc2 = qgrid[k3][k2][k1][0]*qgrip[k3][k2][k1][0] + 
            qgrid[k3][k2][k1][1]*qgrip[k3][k2][k1][1];
          eterm = 0.5 * felec * expterm * struc2;
          vterm = (2.0/hsq) * (1.0-term) * eterm;
          virpolar[0] += h1*h1*vterm - eterm;
          virpolar[1] += h2*h2*vterm - eterm;
          virpolar[2] += h3*h3*vterm - eterm;
          virpolar[3] += h1*h2*vterm;
          virpolar[4] += h1*h3*vterm;
          virpolar[5] += h2*h3*vterm;
        }
      }
    }
  }
  */

  // increment the total internal virial tensor components

  virpolar[0] += vxx;
  virpolar[1] += vyy;
  virpolar[2] += vzz;
  virpolar[3] += vxy;
  virpolar[4] += vxz;
  virpolar[5] += vyz;

  // deallocation of local arrays, some from induce

  memory->destroy(gridfft1);
  memory->destroy(cmp);
  memory->destroy(fmp);
  memory->destroy(cphi);
  memory->destroy(fphi);
  memory->destroy(fuind);
  memory->destroy(fuinp);
  memory->destroy(fphid);
  memory->destroy(fphip);
  memory->destroy(fphidp);
  memory->destroy(cphidp);
}<|MERGE_RESOLUTION|>--- conflicted
+++ resolved
@@ -1199,15 +1199,8 @@
       qiyz*dufld[i][3] - qixz*dufld[i][4] + 
       2.0*qixy*(dufld[i][0]-dufld[i][2]) + (qiyy-qixx)*dufld[i][1];
 
-<<<<<<< HEAD
-    torque2force(i,tep,fix,fiy,fiz,fpolar);
-
-    //if (i < 10) printf("i = %d: tep = %f %f %f\n", i, tep[0], tep[1], tep[2]);
-
-=======
     torque2force(i,tep,fix,fiy,fiz,f);
     
->>>>>>> ab825904
     iz = zaxis2local[i];
     ix = xaxis2local[i];
     iy = yaxis2local[i];
