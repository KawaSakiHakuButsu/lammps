/* ----------------------------------------------------------------------
   LAMMPS - Large-scale Atomic/Molecular Massively Parallel Simulator
   https://www.lammps.org/, Sandia National Laboratories
   LAMMPS development team: developers@lammps.org

   Copyright (2003) Sandia Corporation.  Under the terms of Contract
   DE-AC04-94AL85000 with Sandia Corporation, the U.S. Government retains
   certain rights in this software.  This software is distributed under
   the GNU General Public License.

   See the README file in the top-level LAMMPS directory.
------------------------------------------------------------------------- */

#include "angle_gaussian.h"

#include "atom.h"
#include "comm.h"
#include "domain.h"
#include "error.h"
#include "force.h"
#include "math_const.h"
#include "memory.h"
#include "neighbor.h"

#include <cmath>
#include <cstring>

using namespace LAMMPS_NS;
using namespace MathConst;

<<<<<<< HEAD
#define SMAL 0.001
#define SMALL 2.0e-308
=======
static constexpr double SMALL = 0.001;
static constexpr double SMALLG = 2.0e-308;
>>>>>>> 554db7da

/* ---------------------------------------------------------------------- */

AngleGaussian::AngleGaussian(LAMMPS *lmp) :
    Angle(lmp), nterms(nullptr), angle_temperature(nullptr), alpha(nullptr), width(nullptr),
    theta0(nullptr)
{
}

/* ---------------------------------------------------------------------- */

AngleGaussian::~AngleGaussian()
{
  if (allocated && !copymode) {
    memory->destroy(setflag);
    memory->destroy(nterms);
    memory->destroy(angle_temperature);
    for (int i = 1; i <= atom->nangletypes; i++) {
      delete[] alpha[i];
      delete[] width[i];
      delete[] theta0[i];
    }
    delete[] alpha;
    delete[] width;
    delete[] theta0;
  }
}

/* ---------------------------------------------------------------------- */

void AngleGaussian::compute(int eflag, int vflag)
{
  int i1, i2, i3, n, type;
  double delx1, dely1, delz1, delx2, dely2, delz2;
  double eangle, f1[3], f3[3];
  double dtheta;
  double rsq1, rsq2, r1, r2, c, s, a, a11, a12, a22;
  double prefactor, exponent, g_i, sum_g_i, sum_numerator;

  eangle = 0.0;
  ev_init(eflag, vflag);

  double **x = atom->x;
  double **f = atom->f;
  int **anglelist = neighbor->anglelist;
  int nanglelist = neighbor->nanglelist;
  int nlocal = atom->nlocal;
  int newton_bond = force->newton_bond;

  for (n = 0; n < nanglelist; n++) {
    i1 = anglelist[n][0];
    i2 = anglelist[n][1];
    i3 = anglelist[n][2];
    type = anglelist[n][3];

    // 1st bond

    delx1 = x[i1][0] - x[i2][0];
    dely1 = x[i1][1] - x[i2][1];
    delz1 = x[i1][2] - x[i2][2];

    rsq1 = delx1 * delx1 + dely1 * dely1 + delz1 * delz1;
    r1 = sqrt(rsq1);

    // 2nd bond

    delx2 = x[i3][0] - x[i2][0];
    dely2 = x[i3][1] - x[i2][1];
    delz2 = x[i3][2] - x[i2][2];

    rsq2 = delx2 * delx2 + dely2 * dely2 + delz2 * delz2;
    r2 = sqrt(rsq2);

    // angle (cos and sin)

    c = delx1 * delx2 + dely1 * dely2 + delz1 * delz2;
    c /= r1 * r2;

    if (c > 1.0) c = 1.0;
    if (c < -1.0) c = -1.0;

    s = sqrt(1.0 - c * c);
    if (s < SMALL) s = SMALL;
    s = 1.0 / s;

    // force & energy
    double theta = acos(c);

    sum_g_i = 0.0;
    sum_numerator = 0.0;
    for (int i = 0; i < nterms[type]; i++) {
      dtheta = theta - theta0[type][i];
      prefactor = (alpha[type][i] / (width[type][i] * sqrt(MY_PI2)));
      exponent = -2.0 * dtheta * dtheta / (width[type][i] * width[type][i]);
      g_i = prefactor * exp(exponent);
      sum_g_i += g_i;
      sum_numerator += g_i * dtheta / (width[type][i] * width[type][i]);
    }

    // avoid overflow
<<<<<<< HEAD
    if (sum_g_i < sum_numerator * SMALL) sum_g_i = sum_numerator * SMALL;
=======
    if (sum_g_i < sum_numerator * SMALLG) sum_g_i = sum_numerator * SMALLG;
>>>>>>> 554db7da

    if (eflag) eangle = -(force->boltz * angle_temperature[type]) * log(sum_g_i);

    // I should check about the sign of this expression
    a = -4.0 * (force->boltz * angle_temperature[type]) * (sum_numerator / sum_g_i) * s;
    a11 = a * c / rsq1;
    a12 = -a / (r1 * r2);
    a22 = a * c / rsq2;

    f1[0] = a11 * delx1 + a12 * delx2;
    f1[1] = a11 * dely1 + a12 * dely2;
    f1[2] = a11 * delz1 + a12 * delz2;
    f3[0] = a22 * delx2 + a12 * delx1;
    f3[1] = a22 * dely2 + a12 * dely1;
    f3[2] = a22 * delz2 + a12 * delz1;

    // apply force to each of 3 atoms

    if (newton_bond || i1 < nlocal) {
      f[i1][0] += f1[0];
      f[i1][1] += f1[1];
      f[i1][2] += f1[2];
    }

    if (newton_bond || i2 < nlocal) {
      f[i2][0] -= f1[0] + f3[0];
      f[i2][1] -= f1[1] + f3[1];
      f[i2][2] -= f1[2] + f3[2];
    }

    if (newton_bond || i3 < nlocal) {
      f[i3][0] += f3[0];
      f[i3][1] += f3[1];
      f[i3][2] += f3[2];
    }

    if (evflag)
      ev_tally(i1, i2, i3, nlocal, newton_bond, eangle, f1, f3, delx1, dely1, delz1, delx2, dely2,
               delz2);
  }
}

/* ---------------------------------------------------------------------- */

void AngleGaussian::allocate()
{
  allocated = 1;
  int n = atom->nangletypes + 1;

  memory->create(nterms, n, "angle:nterms");
  memory->create(angle_temperature, n, "angle:angle_temperature");

  alpha = new double *[n];
  width = new double *[n];
  theta0 = new double *[n];
  memset(alpha, 0, sizeof(double *) * n);
  memset(width, 0, sizeof(double *) * n);
  memset(theta0, 0, sizeof(double *) * n);

  memory->create(setflag, n, "angle:setflag");
  memset(setflag, 0, sizeof(int) * n);
}

/* ----------------------------------------------------------------------
   set coeffs for one or more types
------------------------------------------------------------------------- */

void AngleGaussian::coeff(int narg, char **arg)
{
  if (narg < 6) utils::missing_cmd_args(FLERR, "angle_coeff", error);

  int ilo, ihi;
  utils::bounds(FLERR, arg[0], 1, atom->nangletypes, ilo, ihi, error);

  double angle_temperature_one = utils::numeric(FLERR, arg[1], false, lmp);
  int n = utils::inumeric(FLERR, arg[2], false, lmp);
  if (n < 1) error->all(FLERR, "Invalid angle style gaussian value for n: {}", n);

  if (narg != 3 * n + 3) utils::missing_cmd_args(FLERR, "angle_coeff", error);

  if (!allocated) allocate();

  // convert theta0 from degrees to radians

  int count = 0;
  for (int i = ilo; i <= ihi; i++) {
    angle_temperature[i] = angle_temperature_one;
    nterms[i] = n;
    delete[] alpha[i];
    alpha[i] = new double[n];
    delete[] width[i];
    width[i] = new double[n];
    delete[] theta0[i];
    theta0[i] = new double[n];
    for (int j = 0; j < n; j++) {
      alpha[i][j] = utils::numeric(FLERR, arg[3 + 3 * j], false, lmp);
      if (alpha[i][j] <= 0.0) error->all(FLERR, "Invalid value for A_{}: {}", j, alpha[i][j]);
      width[i][j] = utils::numeric(FLERR, arg[4 + 3 * j], false, lmp);
      if (width[i][j] <= 0.0) error->all(FLERR, "Invalid value for w_{}: {}", j, width[i][j]);
      theta0[i][j] = utils::numeric(FLERR, arg[5 + 3 * j], false, lmp) * MY_PI / 180.0;
      setflag[i] = 1;
    }
    count++;
  }

  if (count == 0) error->all(FLERR, "Incorrect args for angle coefficients");
}

/* ---------------------------------------------------------------------- */

double AngleGaussian::equilibrium_angle(int i)
{
  return theta0[i][0];
}

/* ----------------------------------------------------------------------
   proc 0 writes out coeffs to restart file
------------------------------------------------------------------------- */

void AngleGaussian::write_restart(FILE *fp)
{
  fwrite(&angle_temperature[1], sizeof(double), atom->nangletypes, fp);
  fwrite(&nterms[1], sizeof(int), atom->nangletypes, fp);
  for (int i = 1; i <= atom->nangletypes; i++) {
    fwrite(alpha[i], sizeof(double), nterms[i], fp);
    fwrite(width[i], sizeof(double), nterms[i], fp);
    fwrite(theta0[i], sizeof(double), nterms[i], fp);
  }
}

/* ----------------------------------------------------------------------
   proc 0 reads coeffs from restart file, bcasts them
------------------------------------------------------------------------- */

void AngleGaussian::read_restart(FILE *fp)
{
  allocate();

  if (comm->me == 0) {
    utils::sfread(FLERR, &angle_temperature[1], sizeof(double), atom->nangletypes, fp, nullptr,
                  error);
    utils::sfread(FLERR, &nterms[1], sizeof(int), atom->nangletypes, fp, nullptr, error);
  }
  MPI_Bcast(&angle_temperature[1], atom->nangletypes, MPI_DOUBLE, 0, world);
  MPI_Bcast(&nterms[1], atom->nangletypes, MPI_INT, 0, world);

  // allocate
  for (int i = 1; i <= atom->nangletypes; i++) {
    alpha[i] = new double[nterms[i]];
    width[i] = new double[nterms[i]];
    theta0[i] = new double[nterms[i]];
  }

  if (comm->me == 0) {
    for (int i = 1; i <= atom->nangletypes; i++) {
      utils::sfread(FLERR, alpha[i], sizeof(double), nterms[i], fp, nullptr, error);
      utils::sfread(FLERR, width[i], sizeof(double), nterms[i], fp, nullptr, error);
      utils::sfread(FLERR, theta0[i], sizeof(double), nterms[i], fp, nullptr, error);
    }
  }

  for (int i = 1; i <= atom->nangletypes; i++) {
    MPI_Bcast(alpha[i], nterms[i], MPI_DOUBLE, 0, world);
    MPI_Bcast(width[i], nterms[i], MPI_DOUBLE, 0, world);
    MPI_Bcast(theta0[i], nterms[i], MPI_DOUBLE, 0, world);
  }

  for (int i = 1; i <= atom->nangletypes; i++) setflag[i] = 1;
}

/* ----------------------------------------------------------------------
   proc 0 writes to data file
------------------------------------------------------------------------- */

void AngleGaussian::write_data(FILE *fp)
{
  for (int i = 1; i <= atom->nangletypes; i++) {
    fprintf(fp, "%d %g %d", i, angle_temperature[i], nterms[i]);
    for (int j = 0; j < nterms[i]; j++) {
      fprintf(fp, " %g %g %g", alpha[i][j], width[i][j], (theta0[i][j] / MY_PI) * 180.0);
    }
    fprintf(fp, "\n");
  }
}

/* ---------------------------------------------------------------------- */

double AngleGaussian::single(int type, int i1, int i2, int i3)
{
  double **x = atom->x;

  double delx1 = x[i1][0] - x[i2][0];
  double dely1 = x[i1][1] - x[i2][1];
  double delz1 = x[i1][2] - x[i2][2];
  domain->minimum_image(delx1, dely1, delz1);
  double r1 = sqrt(delx1 * delx1 + dely1 * dely1 + delz1 * delz1);

  double delx2 = x[i3][0] - x[i2][0];
  double dely2 = x[i3][1] - x[i2][1];
  double delz2 = x[i3][2] - x[i2][2];
  domain->minimum_image(delx2, dely2, delz2);
  double r2 = sqrt(delx2 * delx2 + dely2 * dely2 + delz2 * delz2);

  double c = delx1 * delx2 + dely1 * dely2 + delz1 * delz2;
  c /= r1 * r2;
  if (c > 1.0) c = 1.0;
  if (c < -1.0) c = -1.0;
  double theta = acos(c);

  double sum_g_i = 0.0;
  for (int i = 0; i < nterms[type]; i++) {
    double dtheta = theta - theta0[type][i];
    double prefactor = (alpha[type][i] / (width[type][i] * sqrt(MY_PI2)));
    double exponent = -2 * dtheta * dtheta / (width[type][i] * width[type][i]);
    double g_i = prefactor * exp(exponent);
    sum_g_i += g_i;
  }

  if (sum_g_i < SMALL) sum_g_i = SMALL;
  return -(force->boltz * angle_temperature[type]) * log(sum_g_i);
}<|MERGE_RESOLUTION|>--- conflicted
+++ resolved
@@ -28,13 +28,8 @@
 using namespace LAMMPS_NS;
 using namespace MathConst;
 
-<<<<<<< HEAD
-#define SMAL 0.001
-#define SMALL 2.0e-308
-=======
 static constexpr double SMALL = 0.001;
 static constexpr double SMALLG = 2.0e-308;
->>>>>>> 554db7da
 
 /* ---------------------------------------------------------------------- */
 
@@ -135,11 +130,7 @@
     }
 
     // avoid overflow
-<<<<<<< HEAD
-    if (sum_g_i < sum_numerator * SMALL) sum_g_i = sum_numerator * SMALL;
-=======
     if (sum_g_i < sum_numerator * SMALLG) sum_g_i = sum_numerator * SMALLG;
->>>>>>> 554db7da
 
     if (eflag) eangle = -(force->boltz * angle_temperature[type]) * log(sum_g_i);
 
