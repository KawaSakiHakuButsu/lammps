--- conflicted
+++ resolved
@@ -36,14 +36,9 @@
 void Natural_Cubic_Spline( LAMMPS_NS::Error*, const double *h, const double *f,
                            cubic_spline_coef *coef, unsigned int n );
 
-<<<<<<< HEAD
-void Complete_Cubic_Spline( LAMMPS_NS::Error*, const double *h, const double *f, double v0, double vlast,
-                            cubic_spline_coef *coef, unsigned int n );
-=======
 void Complete_Cubic_Spline( LAMMPS_NS::Error*, const double *h, const double *f,
                             double v0, double vlast, cubic_spline_coef *coef,
                             unsigned int n );
->>>>>>> 5e3fe197
 
 int Init_Lookup_Tables( reax_system*, control_params*, storage*,
                         mpi_datatypes*, char* );
