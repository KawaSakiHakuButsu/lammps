This directory contains Fortran code that acts as an interface to LAMMPS as a
library and allows the LAMMPS library interface to be invoked from Fortran
<<<<<<< HEAD
code.  It requires a Fortran compiler that supports the Fortran 2003 standard.
=======
code.  It requires a Fortran compiler that supports the Fortran 2003 standard
sufficiently well. For example GNU Fortran 9.x or later is currently required.
>>>>>>> 554db7da

This interface is based on and supersedes the previous Fortran interfaces
in the examples/COUPLE/fortran* folders, but it is fully supported by the
LAMMPS developers and included in the documentation and unit testing.

Details on this Fortran interface and how to build programs using it
are in the manual in the doc/html/Fortran.html file.
<|MERGE_RESOLUTION|>--- conflicted
+++ resolved
@@ -1,11 +1,7 @@
 This directory contains Fortran code that acts as an interface to LAMMPS as a
 library and allows the LAMMPS library interface to be invoked from Fortran
-<<<<<<< HEAD
-code.  It requires a Fortran compiler that supports the Fortran 2003 standard.
-=======
 code.  It requires a Fortran compiler that supports the Fortran 2003 standard
 sufficiently well. For example GNU Fortran 9.x or later is currently required.
->>>>>>> 554db7da
 
 This interface is based on and supersedes the previous Fortran interfaces
 in the examples/COUPLE/fortran* folders, but it is fully supported by the
